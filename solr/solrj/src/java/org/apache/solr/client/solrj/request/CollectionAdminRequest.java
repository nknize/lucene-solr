--- conflicted
+++ resolved
@@ -355,7 +355,6 @@
 
     private Properties properties;
     protected Boolean autoAddReplicas;
-    protected Integer realtimeReplicas;
     protected Integer stateFormat;
     private String[] rule , snitch;
 
@@ -389,17 +388,11 @@
     public Create setRouterField(String routerField) { this.routerField = routerField; return this; }
     public Create setMaxShardsPerNode(Integer numShards) { this.maxShardsPerNode = numShards; return this; }
     public Create setAutoAddReplicas(boolean autoAddReplicas) { this.autoAddReplicas = autoAddReplicas; return this; }
-<<<<<<< HEAD
-    public Create setRealtimeReplicas(Integer realtimeReplicas) { this.realtimeReplicas = realtimeReplicas; return this;}
-    @Deprecated
-    public Create setReplicationFactor(Integer repl) { this.replicationFactor = repl; return this; }
-=======
     public Create setNrtReplicas(Integer nrtReplicas) { this.nrtReplicas = nrtReplicas; return this;}
     public Create setTlogReplicas(Integer tlogReplicas) { this.tlogReplicas = tlogReplicas; return this;}
     public Create setPullReplicas(Integer pullReplicas) { this.pullReplicas = pullReplicas; return this;}
 
     public Create setReplicationFactor(Integer repl) { this.nrtReplicas = repl; return this; }
->>>>>>> ea79c668
     public Create setStateFormat(Integer stateFormat) { this.stateFormat = stateFormat; return this; }
     public Create setRule(String... s){ this.rule = s; return this; }
     public Create setSnitch(String... s){ this.snitch = s; return this; }
@@ -414,13 +407,9 @@
     public Integer getReplicationFactor() { return getNumNrtReplicas(); }
     public Integer getNumNrtReplicas() { return nrtReplicas; }
     public Boolean getAutoAddReplicas() { return autoAddReplicas; }
-<<<<<<< HEAD
-    public Integer getRealtimeReplicas() { return realtimeReplicas; }
-=======
     public Integer getNumTlogReplicas() {return tlogReplicas;}
     public Integer getNumPullReplicas() {return pullReplicas;}
 
->>>>>>> ea79c668
     public Integer getStateFormat() { return stateFormat; }
     
     /**
@@ -490,9 +479,6 @@
       if (autoAddReplicas != null) {
         params.set(ZkStateReader.AUTO_ADD_REPLICAS, autoAddReplicas);
       }
-      if (realtimeReplicas != null) {
-        params.set(ZkStateReader.REALTIME_REPLICAS, realtimeReplicas);
-      }
       if(properties != null) {
         addProperties(params, properties);
       }
@@ -589,31 +575,18 @@
 
     public MoveReplica(String collection, String replica, String targetNode) {
       super(CollectionAction.MOVEREPLICA);
-<<<<<<< HEAD
-      this.collection = collection;
-      this.replica = replica;
-      this.targetNode = targetNode;
-=======
       this.collection = checkNotNull("collection",collection);
       this.replica = checkNotNull("replica",replica);
       this.targetNode = checkNotNull("targetNode",targetNode);
->>>>>>> ea79c668
       this.randomlyMoveReplica = false;
     }
 
     public MoveReplica(String collection, String shard, String fromNode, String targetNode) {
       super(CollectionAction.MOVEREPLICA);
-<<<<<<< HEAD
-      this.collection = collection;
-      this.shard = shard;
-      this.fromNode = fromNode;
-      this.targetNode = targetNode;
-=======
       this.collection = checkNotNull("collection",collection);
       this.shard = checkNotNull("shard",shard);
       this.fromNode = checkNotNull("fromNode",fromNode);
       this.targetNode = checkNotNull("targetNode",targetNode);
->>>>>>> ea79c668
       this.randomlyMoveReplica = true;
     }
 
