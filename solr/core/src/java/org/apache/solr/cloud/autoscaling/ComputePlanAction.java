--- conflicted
+++ resolved
@@ -20,30 +20,15 @@
 import java.io.IOException;
 import java.lang.invoke.MethodHandles;
 import java.util.ArrayList;
-import java.util.HashMap;
 import java.util.List;
 import java.util.Map;
 
 import org.apache.solr.client.solrj.SolrRequest;
 import org.apache.solr.client.solrj.cloud.autoscaling.AutoScalingConfig;
-<<<<<<< HEAD
 import org.apache.solr.client.solrj.cloud.autoscaling.ClusterDataProvider;
 import org.apache.solr.client.solrj.cloud.autoscaling.Policy;
 import org.apache.solr.client.solrj.cloud.autoscaling.SolrCloudDataProvider;
 import org.apache.solr.common.params.CollectionParams;
-import org.apache.solr.client.solrj.cloud.autoscaling.NoneSuggester;
-import org.apache.solr.client.solrj.cloud.autoscaling.ReplicaInfo;
-import org.apache.solr.common.params.AutoScalingParams;
-import org.apache.solr.common.util.Pair;
-=======
-import org.apache.solr.client.solrj.cloud.autoscaling.Policy;
-import org.apache.solr.client.solrj.impl.CloudSolrClient;
-import org.apache.solr.client.solrj.impl.SolrClientDataProvider;
-import org.apache.solr.common.cloud.ZkStateReader;
-import org.apache.solr.common.params.CollectionParams;
-import org.apache.solr.core.CoreContainer;
-import org.apache.zookeeper.KeeperException;
->>>>>>> fba51f34
 import org.slf4j.Logger;
 import org.slf4j.LoggerFactory;
 
@@ -62,7 +47,6 @@
     log.debug("-- processing event: {} with context properties: {}", event, context.getProperties());
     SolrCloudDataProvider dataProvider = context.getDataProvider();
     try {
-<<<<<<< HEAD
       AutoScalingConfig autoScalingConf = dataProvider.getDistribStateManager().getAutoScalingConfig();
       if (autoScalingConf.isEmpty()) {
         log.error("Action: " + getName() + " executed but no policy is configured");
@@ -84,39 +68,6 @@
         });
         session = suggester.getSession();
         suggester = getSuggester(session, event, dataProvider.getClusterDataProvider());
-=======
-      try (CloudSolrClient cloudSolrClient = new CloudSolrClient.Builder()
-          .withZkHost(container.getZkController().getZkServerAddress())
-          .withHttpClient(container.getUpdateShardHandler().getHttpClient())
-          .build()) {
-        ZkStateReader zkStateReader = cloudSolrClient.getZkStateReader();
-        AutoScalingConfig autoScalingConf = zkStateReader.getAutoScalingConfig();
-        if (autoScalingConf.isEmpty()) {
-          log.error("Action: " + getName() + " executed but no policy is configured");
-          return;
-        }
-        Policy policy = autoScalingConf.getPolicy();
-        SolrClientDataProvider dataProvider = new SolrClientDataProvider(cloudSolrClient);
-        if (log.isDebugEnabled()) {
-          log.debug("Cluster data provider: {}", dataProvider.toMap(new HashMap<>()));
-        }
-        Policy.Session session = policy.createSession(dataProvider);
-        Policy.Suggester suggester = getSuggester(session, event, zkStateReader);
-        while (true) {
-          SolrRequest operation = suggester.getOperation();
-          if (operation == null) break;
-          log.info("Computed Plan: {}", operation.getParams());
-          Map<String, Object> props = context.getProperties();
-          props.compute("operations", (k, v) -> {
-            List<SolrRequest> operations = (List<SolrRequest>) v;
-            if (operations == null) operations = new ArrayList<>();
-            operations.add(operation);
-            return operations;
-          });
-          session = suggester.getSession();
-          suggester = getSuggester(session, event, zkStateReader);
-        }
->>>>>>> fba51f34
       }
     } catch (IOException e) {
       log.error("IOException while processing event: " + event, e);
