/*
 * Licensed to the Apache Software Foundation (ASF) under one or more
 * contributor license agreements.  See the NOTICE file distributed with
 * this work for additional information regarding copyright ownership.
 * The ASF licenses this file to You under the Apache License, Version 2.0
 * (the "License"); you may not use this file except in compliance with
 * the License.  You may obtain a copy of the License at
 *
 *     http://www.apache.org/licenses/LICENSE-2.0
 *
 * Unless required by applicable law or agreed to in writing, software
 * distributed under the License is distributed on an "AS IS" BASIS,
 * WITHOUT WARRANTIES OR CONDITIONS OF ANY KIND, either express or implied.
 * See the License for the specific language governing permissions and
 * limitations under the License.
 */

package org.apache.solr.client.solrj.impl;

import java.net.ConnectException;
import java.net.SocketException;
import java.util.Collections;
import java.util.HashMap;
import java.util.HashSet;
import java.util.List;
import java.util.Map;
import java.util.Set;
import java.util.concurrent.atomic.AtomicInteger;
import java.util.function.Function;

import com.google.common.collect.ImmutableSet;
import org.apache.http.NoHttpResponseException;
import org.apache.solr.SolrTestCaseJ4;
import org.apache.solr.client.solrj.cloud.autoscaling.DelegatingClusterStateProvider;
import org.apache.solr.client.solrj.request.UpdateRequest;
import org.apache.solr.common.cloud.ClusterState;
import org.apache.solr.common.cloud.DocCollection;
import org.apache.solr.common.util.NamedList;
import static org.mockito.Mockito.*;

import static java.nio.charset.StandardCharsets.UTF_8;

public class CloudSolrClientCacheTest extends SolrTestCaseJ4 {

  public void testCaching() throws Exception {
    String collName = "gettingstarted";
    Set<String> livenodes = new HashSet<>();
    Map<String, ClusterState.CollectionRef> refs = new HashMap<>();
    Map<String, DocCollection> colls = new HashMap<>();

    class Ref extends ClusterState.CollectionRef {
      private String c;

      public Ref(String c) {
        super(null);
        this.c = c;
      }

      @Override
      public boolean isLazilyLoaded() {
        return true;
      }

      @Override
      public DocCollection get() {
        gets.incrementAndGet();
        return colls.get(c);
      }
    }
    Map<String, Function> responses = new HashMap<>();
    NamedList okResponse = new NamedList();
    okResponse.add("responseHeader", new NamedList<>(Collections.singletonMap("status", 0)));

    LBHttpSolrClient mockLbclient = getMockLbHttpSolrClient(responses);
    AtomicInteger lbhttpRequestCount = new AtomicInteger();
    try (CloudSolrClient cloudClient = new CloudSolrClient.Builder()
        .withLBHttpSolrClient(mockLbclient)
        .withClusterStateProvider(getStateProvider(livenodes, refs))

        .build()) {
      livenodes.addAll(ImmutableSet.of("192.168.1.108:7574_solr", "192.168.1.108:8983_solr"));
      ClusterState cs = ClusterState.load(1, coll1State.getBytes(UTF_8),
          Collections.emptySet(), "/collections/gettingstarted/state.json");
      refs.put(collName, new Ref(collName));
      colls.put(collName, cs.getCollectionOrNull(collName));
      responses.put("request", o -> {
        int i = lbhttpRequestCount.incrementAndGet();
        if (i == 1) return new ConnectException("TEST");
        if (i == 2) return new SocketException("TEST");
        if (i == 3) return new NoHttpResponseException("TEST");
        return okResponse;
      });
      UpdateRequest update = new UpdateRequest()
          .add("id", "123", "desc", "Something 0");

      cloudClient.request(update, collName);
      assertEquals(2, refs.get(collName).getCount());
    }

  }


  private LBHttpSolrClient getMockLbHttpSolrClient(Map<String, Function> responses) throws Exception {
    LBHttpSolrClient mockLbclient = mock(LBHttpSolrClient.class);

    when(mockLbclient.request(any(LBHttpSolrClient.Req.class))).then(invocationOnMock -> {
      LBHttpSolrClient.Req req = invocationOnMock.getArgument(0);
      Function f = responses.get("request");
      if (f == null) return null;
      Object res = f.apply(null);
      if (res instanceof Exception) throw (Throwable) res;
      LBHttpSolrClient.Rsp rsp = new LBHttpSolrClient.Rsp();
      rsp.rsp = (NamedList<Object>) res;
      rsp.server = req.servers.get(0);
      return rsp;
    });
    return mockLbclient;
  }

  private ClusterStateProvider getStateProvider(Set<String> livenodes,
                                                                Map<String, ClusterState.CollectionRef> colls) {
    return new DelegatingClusterStateProvider(null) {
      @Override
      public ClusterState.CollectionRef getState(String collection) {
        return colls.get(collection);
      }

      @Override
      public Set<String> getLiveNodes() {
        return livenodes;
      }

      @Override
<<<<<<< HEAD
      public String getAlias(String collection) {
        return collection;
      }

      @Override
      public String getCollectionName(String name) {
        return name;
=======
      public List<String> resolveAlias(String collection) {
        return Collections.singletonList(collection);
>>>>>>> 487f6762
      }

      @Override
      public <T> T getClusterProperty(String propertyName, T def) {
        return def;
      }
    };

  }


  private String coll1State = "{'gettingstarted':{\n" +
      "    'replicationFactor':'2',\n" +
      "    'router':{'name':'compositeId'},\n" +
      "    'maxShardsPerNode':'2',\n" +
      "    'autoAddReplicas':'false',\n" +
      "    'shards':{\n" +
      "      'shard1':{\n" +
      "        'range':'80000000-ffffffff',\n" +
      "        'state':'active',\n" +
      "        'replicas':{\n" +
      "          'core_node2':{\n" +
      "            'core':'gettingstarted_shard1_replica1',\n" +
      "            'base_url':'http://192.168.1.108:8983/solr',\n" +
      "            'node_name':'192.168.1.108:8983_solr',\n" +
      "            'state':'active',\n" +
      "            'leader':'true'},\n" +
      "          'core_node4':{\n" +
      "            'core':'gettingstarted_shard1_replica2',\n" +
      "            'base_url':'http://192.168.1.108:7574/solr',\n" +
      "            'node_name':'192.168.1.108:7574_solr',\n" +
      "            'state':'active'}}},\n" +
      "      'shard2':{\n" +
      "        'range':'0-7fffffff',\n" +
      "        'state':'active',\n" +
      "        'replicas':{\n" +
      "          'core_node1':{\n" +
      "            'core':'gettingstarted_shard2_replica1',\n" +
      "            'base_url':'http://192.168.1.108:8983/solr',\n" +
      "            'node_name':'192.168.1.108:8983_solr',\n" +
      "            'state':'active',\n" +
      "            'leader':'true'},\n" +
      "          'core_node3':{\n" +
      "            'core':'gettingstarted_shard2_replica2',\n" +
      "            'base_url':'http://192.168.1.108:7574/solr',\n" +
      "            'node_name':'192.168.1.108:7574_solr',\n" +
      "            'state':'active'}}}}}}";


}<|MERGE_RESOLUTION|>--- conflicted
+++ resolved
@@ -131,18 +131,8 @@
       }
 
       @Override
-<<<<<<< HEAD
-      public String getAlias(String collection) {
-        return collection;
-      }
-
-      @Override
-      public String getCollectionName(String name) {
-        return name;
-=======
       public List<String> resolveAlias(String collection) {
         return Collections.singletonList(collection);
->>>>>>> 487f6762
       }
 
       @Override
