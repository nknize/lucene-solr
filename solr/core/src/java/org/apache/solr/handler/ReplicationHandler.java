/*
 * Licensed to the Apache Software Foundation (ASF) under one or more
 * contributor license agreements.  See the NOTICE file distributed with
 * this work for additional information regarding copyright ownership.
 * The ASF licenses this file to You under the Apache License, Version 2.0
 * (the "License"); you may not use this file except in compliance with
 * the License.  You may obtain a copy of the License at
 *
 *     http://www.apache.org/licenses/LICENSE-2.0
 *
 * Unless required by applicable law or agreed to in writing, software
 * distributed under the License is distributed on an "AS IS" BASIS,
 * WITHOUT WARRANTIES OR CONDITIONS OF ANY KIND, either express or implied.
 * See the License for the specific language governing permissions and
 * limitations under the License.
 */
package org.apache.solr.handler;

import java.io.File;
import java.io.FileInputStream;
import java.io.FileNotFoundException;
import java.io.IOException;
import java.io.InputStream;
import java.io.InputStreamReader;
import java.io.OutputStream;
import java.lang.invoke.MethodHandles;
import java.net.URI;
import java.nio.ByteBuffer;
import java.nio.channels.FileChannel;
import java.nio.charset.StandardCharsets;
import java.nio.file.NoSuchFileException;
import java.util.ArrayList;
import java.util.Arrays;
import java.util.Collection;
import java.util.Collections;
import java.util.Date;
import java.util.HashMap;
import java.util.List;
import java.util.Map;
import java.util.Optional;
import java.util.Properties;
import java.util.Random;
import java.util.concurrent.ExecutorService;
import java.util.concurrent.Executors;
import java.util.concurrent.Future;
import java.util.concurrent.ScheduledExecutorService;
import java.util.concurrent.TimeUnit;
import java.util.concurrent.atomic.AtomicBoolean;
import java.util.concurrent.locks.ReentrantLock;
import java.util.regex.Matcher;
import java.util.regex.Pattern;
import java.util.zip.Adler32;
import java.util.zip.Checksum;
import java.util.zip.DeflaterOutputStream;

import org.apache.commons.io.IOUtils;
import org.apache.lucene.codecs.CodecUtil;
import org.apache.lucene.index.DirectoryReader;
import org.apache.lucene.index.IndexCommit;
import org.apache.lucene.index.IndexDeletionPolicy;
import org.apache.lucene.index.IndexWriter;
import org.apache.lucene.index.SegmentCommitInfo;
import org.apache.lucene.index.SegmentInfos;
import org.apache.lucene.search.IndexSearcher;
import org.apache.lucene.store.Directory;
import org.apache.lucene.store.IOContext;
import org.apache.lucene.store.IndexInput;
import org.apache.lucene.store.RateLimiter;
import org.apache.solr.common.SolrException;
import org.apache.solr.common.SolrException.ErrorCode;
import org.apache.solr.common.params.CommonParams;
import org.apache.solr.common.params.CoreAdminParams;
import org.apache.solr.common.params.ModifiableSolrParams;
import org.apache.solr.common.params.SolrParams;
import org.apache.solr.common.util.ExecutorUtil;
import org.apache.solr.common.util.FastOutputStream;
import org.apache.solr.common.util.NamedList;
import org.apache.solr.common.util.SimpleOrderedMap;
import org.apache.solr.common.util.StrUtils;
import org.apache.solr.common.util.SuppressForbidden;
import org.apache.solr.core.CloseHook;
import org.apache.solr.core.CoreContainer;
import org.apache.solr.core.DirectoryFactory.DirContext;
import org.apache.solr.core.IndexDeletionPolicyWrapper;
import org.apache.solr.core.SolrCore;
import org.apache.solr.core.SolrDeletionPolicy;
import org.apache.solr.core.SolrEventListener;
import org.apache.solr.core.backup.repository.BackupRepository;
import org.apache.solr.core.backup.repository.LocalFileSystemRepository;
import org.apache.solr.request.SolrQueryRequest;
import org.apache.solr.response.SolrQueryResponse;
import org.apache.solr.search.SolrIndexSearcher;
import org.apache.solr.update.CdcrUpdateLog;
import org.apache.solr.update.SolrIndexWriter;
import org.apache.solr.update.VersionInfo;
import org.apache.solr.util.DefaultSolrThreadFactory;
import org.apache.solr.util.NumberUtils;
import org.apache.solr.util.PropertiesInputStream;
import org.apache.solr.util.RefCounted;
import org.apache.solr.util.plugin.SolrCoreAware;
import org.slf4j.Logger;
import org.slf4j.LoggerFactory;
import org.slf4j.MDC;

import static org.apache.solr.common.params.CommonParams.NAME;

/**
 * <p> A Handler which provides a REST API for replication and serves replication requests from Slaves. </p>
 * <p>When running on the master, it provides the following commands <ol> <li>Get the current replicable index version
 * (command=indexversion)</li> <li>Get the list of files for a given index version
 * (command=filelist&amp;indexversion=&lt;VERSION&gt;)</li> <li>Get full or a part (chunk) of a given index or a config
 * file (command=filecontent&amp;file=&lt;FILE_NAME&gt;) You can optionally specify an offset and length to get that
 * chunk of the file. You can request a configuration file by using "cf" parameter instead of the "file" parameter.</li>
 * <li>Get status/statistics (command=details)</li> </ol> <p>When running on the slave, it provides the following
 * commands <ol> <li>Perform an index fetch now (command=snappull)</li> <li>Get status/statistics (command=details)</li>
 * <li>Abort an index fetch (command=abort)</li> <li>Enable/Disable polling the master for new versions (command=enablepoll
 * or command=disablepoll)</li> </ol>
 *
 *
 * @since solr 1.4
 */
public class ReplicationHandler extends RequestHandlerBase implements SolrCoreAware {

  public static final String PATH = "/replication";

  private static final Logger LOG = LoggerFactory.getLogger(MethodHandles.lookup().lookupClass());
  SolrCore core;
  
  private volatile boolean closed = false;

  private static final class CommitVersionInfo {
    public final long version;
    public final long generation;
    private CommitVersionInfo(long g, long v) {
      generation = g;
      version = v;
    }
    /**
     * builds a CommitVersionInfo data for the specified IndexCommit.
     * Will never be null, ut version and generation may be zero if
     * there are problems extracting them from the commit data
     */
    public static CommitVersionInfo build(IndexCommit commit) {
      long generation = commit.getGeneration();
      long version = 0;
      try {
        final Map<String,String> commitData = commit.getUserData();
        String commitTime = commitData.get(SolrIndexWriter.COMMIT_TIME_MSEC_KEY);
        if (commitTime != null) {
          try {
            version = Long.parseLong(commitTime);
          } catch (NumberFormatException e) {
            LOG.warn("Version in commitData was not formatted correctly: " + commitTime, e);
          }
        }
      } catch (IOException e) {
        LOG.warn("Unable to get version from commitData, commit: " + commit, e);
      }
      return new CommitVersionInfo(generation, version);
    }
  }

  private IndexFetcher pollingIndexFetcher;

  private ReentrantLock indexFetchLock = new ReentrantLock();

  private ExecutorService restoreExecutor = ExecutorUtil.newMDCAwareSingleThreadExecutor(
      new DefaultSolrThreadFactory("restoreExecutor"));

  private volatile Future<Boolean> restoreFuture;

  private volatile String currentRestoreName;

  private String includeConfFiles;

  private NamedList<String> confFileNameAlias = new NamedList<>();

  private boolean isMaster = false;

  private boolean isSlave = false;

  private boolean replicateOnOptimize = false;

  private boolean replicateOnCommit = false;

  private boolean replicateOnStart = false;

  private ScheduledExecutorService executorService;

  private volatile long executorStartTime;

  private int numberBackupsToKeep = 0; //zero: do not delete old backups

  private int numTimesReplicated = 0;

  private final Map<String, FileInfo> confFileInfoCache = new HashMap<>();

  private Integer reserveCommitDuration = readIntervalMs("00:00:10");

  volatile IndexCommit indexCommitPoint;

  volatile NamedList<?> snapShootDetails;

  private AtomicBoolean replicationEnabled = new AtomicBoolean(true);

  private Long pollIntervalNs;
  private String pollIntervalStr;

  /**
   * Disable the timer task for polling
   */
  private AtomicBoolean pollDisabled = new AtomicBoolean(false);

  String getPollInterval() {
    return pollIntervalStr;
  }

  @Override
  public void handleRequestBody(SolrQueryRequest req, SolrQueryResponse rsp) throws Exception {
    rsp.setHttpCaching(false);
    final SolrParams solrParams = req.getParams();
    String command = solrParams.get(COMMAND);
    if (command == null) {
      rsp.add(STATUS, OK_STATUS);
      rsp.add("message", "No command");
      return;
    }
    // This command does not give the current index version of the master
    // It gives the current 'replicateable' index version
    if (command.equals(CMD_INDEX_VERSION)) {
      IndexCommit commitPoint = indexCommitPoint;  // make a copy so it won't change

      if (commitPoint == null) {
        // if this handler is 'lazy', we may not have tracked the last commit
        // because our commit listener is registered on inform
        commitPoint = core.getDeletionPolicy().getLatestCommit();
      }

      if (commitPoint != null && replicationEnabled.get()) {
        //
        // There is a race condition here.  The commit point may be changed / deleted by the time
        // we get around to reserving it.  This is a very small window though, and should not result
        // in a catastrophic failure, but will result in the client getting an empty file list for
        // the CMD_GET_FILE_LIST command.
        //
        core.getDeletionPolicy().setReserveDuration(commitPoint.getGeneration(), reserveCommitDuration);
        rsp.add(CMD_INDEX_VERSION, IndexDeletionPolicyWrapper.getCommitTimestamp(commitPoint));
        rsp.add(GENERATION, commitPoint.getGeneration());
      } else {
        // This happens when replication is not configured to happen after startup and no commit/optimize
        // has happened yet.
        rsp.add(CMD_INDEX_VERSION, 0L);
        rsp.add(GENERATION, 0L);
      }
    } else if (command.equals(CMD_GET_FILE)) {
      getFileStream(solrParams, rsp);
    } else if (command.equals(CMD_GET_FILE_LIST)) {
      getFileList(solrParams, rsp);
    } else if (command.equalsIgnoreCase(CMD_BACKUP)) {
      doSnapShoot(new ModifiableSolrParams(solrParams), rsp, req);
      rsp.add(STATUS, OK_STATUS);
    } else if (command.equalsIgnoreCase(CMD_RESTORE)) {
      restore(new ModifiableSolrParams(solrParams), rsp, req);
      rsp.add(STATUS, OK_STATUS);
    } else if (command.equalsIgnoreCase(CMD_RESTORE_STATUS)) {
      rsp.add(CMD_RESTORE_STATUS, getRestoreStatus());
    } else if (command.equalsIgnoreCase(CMD_DELETE_BACKUP)) {
      deleteSnapshot(new ModifiableSolrParams(solrParams));
      rsp.add(STATUS, OK_STATUS);
    } else if (command.equalsIgnoreCase(CMD_FETCH_INDEX)) {
      String masterUrl = solrParams.get(MASTER_URL);
      if (!isSlave && masterUrl == null) {
        rsp.add(STATUS,ERR_STATUS);
        rsp.add("message","No slave configured or no 'masterUrl' Specified");
        return;
      }
      final SolrParams paramsCopy = new ModifiableSolrParams(solrParams);
      Thread fetchThread = new Thread(() -> doFetch(paramsCopy, false), "explicit-fetchindex-cmd") ;
      fetchThread.setDaemon(false);
      fetchThread.start();
      if (solrParams.getBool(WAIT, false)) {
        fetchThread.join();
      }
      rsp.add(STATUS, OK_STATUS);
    } else if (command.equalsIgnoreCase(CMD_DISABLE_POLL)) {
      if (pollingIndexFetcher != null){
        disablePoll();
        rsp.add(STATUS, OK_STATUS);
      } else {
        rsp.add(STATUS, ERR_STATUS);
        rsp.add("message","No slave configured");
      }
    } else if (command.equalsIgnoreCase(CMD_ENABLE_POLL)) {
      if (pollingIndexFetcher != null){
        enablePoll();
        rsp.add(STATUS, OK_STATUS);
      }else {
        rsp.add(STATUS,ERR_STATUS);
        rsp.add("message","No slave configured");
      }
    } else if (command.equalsIgnoreCase(CMD_ABORT_FETCH)) {
      IndexFetcher fetcher = currentIndexFetcher;
      if (fetcher != null){
        fetcher.abortFetch();
        rsp.add(STATUS, OK_STATUS);
      } else {
        rsp.add(STATUS,ERR_STATUS);
        rsp.add("message","No slave configured");
      }
    } else if (command.equals(CMD_SHOW_COMMITS)) {
      rsp.add(CMD_SHOW_COMMITS, getCommits());
    } else if (command.equals(CMD_DETAILS)) {
      rsp.add(CMD_DETAILS, getReplicationDetails(solrParams.getBool("slave", true)));
    } else if (CMD_ENABLE_REPL.equalsIgnoreCase(command)) {
      replicationEnabled.set(true);
      rsp.add(STATUS, OK_STATUS);
    } else if (CMD_DISABLE_REPL.equalsIgnoreCase(command)) {
      replicationEnabled.set(false);
      rsp.add(STATUS, OK_STATUS);
    }
  }

  private void deleteSnapshot(ModifiableSolrParams params) {
    String name = params.get(NAME);
    if(name == null) {
      throw new SolrException(ErrorCode.BAD_REQUEST, "Missing mandatory param: name");
    }

    SnapShooter snapShooter = new SnapShooter(core, params.get(CoreAdminParams.BACKUP_LOCATION), params.get(NAME));
    snapShooter.validateDeleteSnapshot();
    snapShooter.deleteSnapAsync(this);
  }

  private List<NamedList<Object>> getCommits() {
    Map<Long, IndexCommit> commits = core.getDeletionPolicy().getCommits();
    List<NamedList<Object>> l = new ArrayList<>();

    for (IndexCommit c : commits.values()) {
      try {
        NamedList<Object> nl = new NamedList<>();
        nl.add("indexVersion", IndexDeletionPolicyWrapper.getCommitTimestamp(c));
        nl.add(GENERATION, c.getGeneration());
        List<String> commitList = new ArrayList<>(c.getFileNames().size());
        commitList.addAll(c.getFileNames());
        Collections.sort(commitList);
        nl.add(CMD_GET_FILE_LIST, commitList);
        l.add(nl);
      } catch (IOException e) {
        LOG.warn("Exception while reading files for commit " + c, e);
      }
    }
    return l;
  }

  static Long getCheckSum(Checksum checksum, File f) {
    FileInputStream fis = null;
    checksum.reset();
    byte[] buffer = new byte[1024 * 1024];
    int bytesRead;
    try {
      fis = new FileInputStream(f);
      while ((bytesRead = fis.read(buffer)) >= 0)
        checksum.update(buffer, 0, bytesRead);
      return checksum.getValue();
    } catch (Exception e) {
      LOG.warn("Exception in finding checksum of " + f, e);
    } finally {
      IOUtils.closeQuietly(fis);
    }
    return null;
  }

  private volatile IndexFetcher currentIndexFetcher;

  public boolean doFetch(SolrParams solrParams, boolean forceReplication) {
    String masterUrl = solrParams == null ? null : solrParams.get(MASTER_URL);
    if (!indexFetchLock.tryLock())
      return false;
    try {
      if (masterUrl != null) {
        if (currentIndexFetcher != null && currentIndexFetcher != pollingIndexFetcher) {
          currentIndexFetcher.destroy();
        }
        currentIndexFetcher = new IndexFetcher(solrParams.toNamedList(), this, core);
      } else {
        currentIndexFetcher = pollingIndexFetcher;
      }
      return currentIndexFetcher.fetchLatestIndex(forceReplication);
    } catch (Exception e) {
      SolrException.log(LOG, "Index fetch failed ", e);
      if (currentIndexFetcher != pollingIndexFetcher) {
        currentIndexFetcher.destroy();
      }
    } finally {
      if (pollingIndexFetcher != null) {
       if( currentIndexFetcher != pollingIndexFetcher) {
         currentIndexFetcher.destroy();
       }
        
        currentIndexFetcher = pollingIndexFetcher;
      }
      indexFetchLock.unlock();
    }
    return false;
  }

  boolean isReplicating() {
    return indexFetchLock.isLocked();
  }

  private void restore(SolrParams params, SolrQueryResponse rsp, SolrQueryRequest req) throws IOException {
    if (restoreFuture != null && !restoreFuture.isDone()) {
      throw new SolrException(ErrorCode.BAD_REQUEST, "Restore in progress. Cannot run multiple restore operations" +
          "for the same core");
    }
    String name = params.get(NAME);
    String location = params.get(CoreAdminParams.BACKUP_LOCATION);

    String repoName = params.get(CoreAdminParams.BACKUP_REPOSITORY);
    CoreContainer cc = core.getCoreDescriptor().getCoreContainer();
    BackupRepository repo = null;
    if (repoName != null) {
      repo = cc.newBackupRepository(Optional.of(repoName));
      location = repo.getBackupLocation(location);
      if (location == null) {
        throw new IllegalArgumentException("location is required");
      }
    } else {
      repo = new LocalFileSystemRepository();
    }

    //If location is not provided then assume that the restore index is present inside the data directory.
    if (location == null) {
      location = core.getDataDir();
    }

    //If name is not provided then look for the last unnamed( the ones with the snapshot.timestamp format)
    //snapshot folder since we allow snapshots to be taken without providing a name. Pick the latest timestamp.
    if (name == null) {
      URI basePath = repo.createURI(location);
      String[] filePaths = repo.listAll(basePath);
      List<OldBackupDirectory> dirs = new ArrayList<>();
      for (String f : filePaths) {
        OldBackupDirectory obd = new OldBackupDirectory(basePath, f);
        if (obd.getTimestamp().isPresent()) {
          dirs.add(obd);
        }
      }
      Collections.sort(dirs);
      if (dirs.size() == 0) {
        throw new SolrException(ErrorCode.BAD_REQUEST, "No backup name specified and none found in " + core.getDataDir());
      }
      name = dirs.get(0).getDirName();
    } else {
      //"snapshot." is prefixed by snapshooter
      name = "snapshot." + name;
    }

    RestoreCore restoreCore = new RestoreCore(repo, core, location, name);
    try {
      MDC.put("RestoreCore.core", core.getName());
      MDC.put("RestoreCore.backupLocation", location);
      MDC.put("RestoreCore.backupName", name);
      restoreFuture = restoreExecutor.submit(restoreCore);
      currentRestoreName = name;
    } finally {
      MDC.remove("RestoreCore.core");
      MDC.remove("RestoreCore.backupLocation");
      MDC.remove("RestoreCore.backupName");
    }
  }

  private NamedList<Object> getRestoreStatus() {
    NamedList<Object> status = new SimpleOrderedMap<>();

    if (restoreFuture == null) {
      status.add(STATUS, "No restore actions in progress");
      return status;
    }

    status.add("snapshotName", currentRestoreName);
    if (restoreFuture.isDone()) {
      try {
        boolean success = restoreFuture.get();
        if (success) {
          status.add(STATUS, SUCCESS);
        } else {
          status.add(STATUS, FAILED);
        }
      } catch (Exception e) {
        status.add(STATUS, FAILED);
        status.add(EXCEPTION, e.getMessage());
      }
    } else {
      status.add(STATUS, "In Progress");
    }
    return status;
  }

  private void doSnapShoot(SolrParams params, SolrQueryResponse rsp,
      SolrQueryRequest req) {
    try {
      int numberToKeep = params.getInt(NUMBER_BACKUPS_TO_KEEP_REQUEST_PARAM, 0);
      if (numberToKeep > 0 && numberBackupsToKeep > 0) {
        throw new SolrException(ErrorCode.BAD_REQUEST, "Cannot use "
            + NUMBER_BACKUPS_TO_KEEP_REQUEST_PARAM + " if "
            + NUMBER_BACKUPS_TO_KEEP_INIT_PARAM
            + " was specified in the configuration.");
      }
      numberToKeep = Math.max(numberToKeep, numberBackupsToKeep);
      if (numberToKeep < 1) {
        numberToKeep = Integer.MAX_VALUE;
      }

      IndexDeletionPolicyWrapper delPolicy = core.getDeletionPolicy();
      IndexCommit indexCommit = delPolicy.getLatestCommit();

      if (indexCommit == null) {
        indexCommit = req.getSearcher().getIndexReader().getIndexCommit();
      }

      String location = params.get(CoreAdminParams.BACKUP_LOCATION);
      String repoName = params.get(CoreAdminParams.BACKUP_REPOSITORY);
      CoreContainer cc = core.getCoreDescriptor().getCoreContainer();
      BackupRepository repo = null;
      if (repoName != null) {
        repo = cc.newBackupRepository(Optional.of(repoName));
        location = repo.getBackupLocation(location);
        if (location == null) {
          throw new IllegalArgumentException("location is required");
        }
      } else {
        repo = new LocalFileSystemRepository();
        if (location == null) {
          location = core.getDataDir();
        } else {
          location = core.getCoreDescriptor().getInstanceDir().resolve(location).normalize().toString();
        }
      }

      // small race here before the commit point is saved
      SnapShooter snapShooter = new SnapShooter(repo, core, location, params.get(NAME));
      snapShooter.validateCreateSnapshot();
      snapShooter.createSnapAsync(indexCommit, numberToKeep, (nl) -> snapShootDetails = nl);

    } catch (Exception e) {
      LOG.warn("Exception during creating a snapshot", e);
      rsp.add("exception", e);
    }
  }

  /**
   * This method adds an Object of FileStream to the response . The FileStream implements a custom protocol which is
   * understood by IndexFetcher.FileFetcher
   *
   * @see IndexFetcher.LocalFsFileFetcher
   * @see IndexFetcher.DirectoryFileFetcher
   */
  private void getFileStream(SolrParams solrParams, SolrQueryResponse rsp) {
    ModifiableSolrParams rawParams = new ModifiableSolrParams(solrParams);
    rawParams.set(CommonParams.WT, FILE_STREAM);

    String cfileName = solrParams.get(CONF_FILE_SHORT);
    String tlogFileName = solrParams.get(TLOG_FILE);
    if (cfileName != null) {
      rsp.add(FILE_STREAM, new LocalFsConfFileStream(solrParams));
    } else if (tlogFileName != null) {
      rsp.add(FILE_STREAM, new LocalFsTlogFileStream(solrParams));
    } else {
      rsp.add(FILE_STREAM, new DirectoryFileStream(solrParams));
    }
  }

  @SuppressWarnings("unchecked")
  private void getFileList(SolrParams solrParams, SolrQueryResponse rsp) {
    String v = solrParams.get(GENERATION);
    if (v == null) {
      rsp.add("status", "no index generation specified");
      return;
    }
    long gen = Long.parseLong(v);
    IndexCommit commit = core.getDeletionPolicy().getCommitPoint(gen);

    //System.out.println("ask for files for gen:" + commit.getGeneration() + core.getCoreDescriptor().getCoreContainer().getZkController().getNodeName());
    if (commit == null) {
      rsp.add("status", "invalid index generation");
      return;
    }

    // reserve the indexcommit for sometime
    core.getDeletionPolicy().setReserveDuration(gen, reserveCommitDuration);
    List<Map<String, Object>> result = new ArrayList<>();
    Directory dir = null;
    try {
      dir = core.getDirectoryFactory().get(core.getNewIndexDir(), DirContext.DEFAULT, core.getSolrConfig().indexConfig.lockType);
      SegmentInfos infos = SegmentInfos.readCommit(dir, commit.getSegmentsFileName());
      for (SegmentCommitInfo commitInfo : infos) {
        for (String file : commitInfo.files()) {
          Map<String, Object> fileMeta = new HashMap<>();
          fileMeta.put(NAME, file);
          fileMeta.put(SIZE, dir.fileLength(file));

          try (final IndexInput in = dir.openInput(file, IOContext.READONCE)) {
            try {
              long checksum = CodecUtil.retrieveChecksum(in);
              fileMeta.put(CHECKSUM, checksum);
            } catch (Exception e) {
              LOG.warn("Could not read checksum from index file: " + file, e);
            }
          }

          result.add(fileMeta);
        }
      }

      // add the segments_N file

      Map<String, Object> fileMeta = new HashMap<>();
      fileMeta.put(NAME, infos.getSegmentsFileName());
      fileMeta.put(SIZE, dir.fileLength(infos.getSegmentsFileName()));
      if (infos.getId() != null) {
        try (final IndexInput in = dir.openInput(infos.getSegmentsFileName(), IOContext.READONCE)) {
          try {
            fileMeta.put(CHECKSUM, CodecUtil.retrieveChecksum(in));
          } catch (Exception e) {
            LOG.warn("Could not read checksum from index file: " + infos.getSegmentsFileName(), e);
          }
        }
      }
      result.add(fileMeta);
    } catch (IOException e) {
      rsp.add("status", "unable to get file names for given index generation");
      rsp.add(EXCEPTION, e);
      LOG.error("Unable to get file names for indexCommit generation: " + gen, e);
    } finally {
      if (dir != null) {
        try {
          core.getDirectoryFactory().release(dir);
        } catch (IOException e) {
          SolrException.log(LOG, "Could not release directory after fetching file list", e);
        }
      }
    }
    rsp.add(CMD_GET_FILE_LIST, result);

    // fetch list of tlog files only if cdcr is activated
    if (core.getUpdateHandler().getUpdateLog() != null && core.getUpdateHandler().getUpdateLog() instanceof CdcrUpdateLog) {
      try {
        List<Map<String, Object>> tlogfiles = getTlogFileList(commit);
        LOG.info("Adding tlog files to list: " + tlogfiles);
        rsp.add(TLOG_FILES, tlogfiles);
      }
      catch (IOException e) {
        rsp.add("status", "unable to get tlog file names for given index generation");
        rsp.add(EXCEPTION, e);
        LOG.error("Unable to get tlog file names for indexCommit generation: " + gen, e);
      }
    }

    if (confFileNameAlias.size() < 1 || core.getCoreDescriptor().getCoreContainer().isZooKeeperAware())
      return;
    LOG.debug("Adding config files to list: " + includeConfFiles);
    //if configuration files need to be included get their details
    rsp.add(CONF_FILES, getConfFileInfoFromCache(confFileNameAlias, confFileInfoCache));
  }

  /**
   * Retrieves the list of tlog files associated to a commit point.
   */
  List<Map<String, Object>> getTlogFileList(IndexCommit commit) throws IOException {
    long maxVersion = this.getMaxVersion(commit);
    CdcrUpdateLog ulog = (CdcrUpdateLog) core.getUpdateHandler().getUpdateLog();
    String[] logList = ulog.getLogList(new File(ulog.getLogDir()));
    List<Map<String, Object>> tlogFiles = new ArrayList<>();
    for (String fileName : logList) {
      // filter out tlogs that are older than the current index commit generation, so that the list of tlog files is
      // in synch with the latest index commit point
      long startVersion = Math.abs(Long.parseLong(fileName.substring(fileName.lastIndexOf('.') + 1)));
      if (startVersion < maxVersion) {
        Map<String, Object> fileMeta = new HashMap<>();
        fileMeta.put(NAME, fileName);
        fileMeta.put(SIZE, new File(ulog.getLogDir(), fileName).length());
        tlogFiles.add(fileMeta);
      }
    }
    return tlogFiles;
  }

  /**
   * Retrieves the maximum version number from an index commit.
   */
  private long getMaxVersion(IndexCommit commit) throws IOException {
    try (DirectoryReader reader = DirectoryReader.open(commit)) {
      IndexSearcher searcher = new IndexSearcher(reader);
      VersionInfo vinfo = core.getUpdateHandler().getUpdateLog().getVersionInfo();
      return Math.abs(vinfo.getMaxVersionFromIndex(searcher));
    }
  }

  /**
   * For configuration files, checksum of the file is included because, unlike index files, they may have same content
   * but different timestamps.
   * <p/>
   * The local conf files information is cached so that everytime it does not have to compute the checksum. The cache is
   * refreshed only if the lastModified of the file changes
   */
  List<Map<String, Object>> getConfFileInfoFromCache(NamedList<String> nameAndAlias,
                                                     final Map<String, FileInfo> confFileInfoCache) {
    List<Map<String, Object>> confFiles = new ArrayList<>();
    synchronized (confFileInfoCache) {
      File confDir = new File(core.getResourceLoader().getConfigDir());
      Checksum checksum = null;
      for (int i = 0; i < nameAndAlias.size(); i++) {
        String cf = nameAndAlias.getName(i);
        File f = new File(confDir, cf);
        if (!f.exists() || f.isDirectory()) continue; //must not happen
        FileInfo info = confFileInfoCache.get(cf);
        if (info == null || info.lastmodified != f.lastModified() || info.size != f.length()) {
          if (checksum == null) checksum = new Adler32();
          info = new FileInfo(f.lastModified(), cf, f.length(), getCheckSum(checksum, f));
          confFileInfoCache.put(cf, info);
        }
        Map<String, Object> m = info.getAsMap();
        if (nameAndAlias.getVal(i) != null) m.put(ALIAS, nameAndAlias.getVal(i));
        confFiles.add(m);
      }
    }
    return confFiles;
  }

  static class FileInfo {
    long lastmodified;
    String name;
    long size;
    long checksum;

    public FileInfo(long lasmodified, String name, long size, long checksum) {
      this.lastmodified = lasmodified;
      this.name = name;
      this.size = size;
      this.checksum = checksum;
    }

    Map<String, Object> getAsMap() {
      Map<String, Object> map = new HashMap<>();
      map.put(NAME, name);
      map.put(SIZE, size);
      map.put(CHECKSUM, checksum);
      return map;
    }
  }

  void disablePoll() {
    if (isSlave) {
      pollDisabled.set(true);
      LOG.info("inside disable poll, value of pollDisabled = " + pollDisabled);
    }
  }

  void enablePoll() {
    if (isSlave) {
      pollDisabled.set(false);
      LOG.info("inside enable poll, value of pollDisabled = " + pollDisabled);
    }
  }

  boolean isPollingDisabled() {
    return pollDisabled.get();
  }

  @SuppressForbidden(reason = "Need currentTimeMillis, to output next execution time in replication details")
  private void markScheduledExecutionStart() {
    executorStartTime = System.currentTimeMillis();
  }

  private Date getNextScheduledExecTime() {
    Date nextTime = null;
    if (executorStartTime > 0)
      nextTime = new Date(executorStartTime + TimeUnit.MILLISECONDS.convert(pollIntervalNs, TimeUnit.NANOSECONDS));
    return nextTime;
  }

  int getTimesReplicatedSinceStartup() {
    return numTimesReplicated;
  }

  void setTimesReplicatedSinceStartup() {
    numTimesReplicated++;
  }

  long getIndexSize() {
    Directory dir;
    long size = 0;
    try {
      dir = core.getDirectoryFactory().get(core.getIndexDir(), DirContext.DEFAULT, core.getSolrConfig().indexConfig.lockType);
      try {
        size = core.getDirectoryFactory().size(dir);
      } finally {
        core.getDirectoryFactory().release(dir);
      }
    } catch (IOException e) {
      SolrException.log(LOG, "IO error while trying to get the size of the Directory", e);
    }
    return size;
  }

  @Override
  public String getDescription() {
    return "ReplicationHandler provides replication of index and configuration files from Master to Slaves";
  }

  /**
   * returns the CommitVersionInfo for the current searcher, or null on error.
   */
  private CommitVersionInfo getIndexVersion() {
    CommitVersionInfo v = null;
    RefCounted<SolrIndexSearcher> searcher = core.getSearcher();
    try {
      v = CommitVersionInfo.build(searcher.get().getIndexReader().getIndexCommit());
    } catch (IOException e) {
      LOG.warn("Unable to get index commit: ", e);
    } finally {
      searcher.decref();
    }
    return v;
  }

  @Override
  @SuppressWarnings("unchecked")
  public NamedList getStatistics() {
    NamedList list = super.getStatistics();
    if (core != null) {
      list.add("indexSize", NumberUtils.readableSize(getIndexSize()));
      CommitVersionInfo vInfo = (core != null && !core.isClosed()) ? getIndexVersion(): null;
      list.add("indexVersion", null == vInfo ? 0 : vInfo.version);
      list.add(GENERATION, null == vInfo ? 0 : vInfo.generation);

      list.add("indexPath", core.getIndexDir());
      list.add("isMaster", String.valueOf(isMaster));
      list.add("isSlave", String.valueOf(isSlave));

      IndexFetcher fetcher = currentIndexFetcher;
      if (fetcher != null) {
        list.add(MASTER_URL, fetcher.getMasterUrl());
        if (getPollInterval() != null) {
          list.add(POLL_INTERVAL, getPollInterval());
        }
        list.add("isPollingDisabled", String.valueOf(isPollingDisabled()));
        list.add("isReplicating", String.valueOf(isReplicating()));
        long elapsed = fetcher.getReplicationTimeElapsed();
        long val = fetcher.getTotalBytesDownloaded();
        if (elapsed > 0) {
          list.add("timeElapsed", elapsed);
          list.add("bytesDownloaded", val);
          list.add("downloadSpeed", val / elapsed);
        }
        Properties props = loadReplicationProperties();
        addVal(list, IndexFetcher.PREVIOUS_CYCLE_TIME_TAKEN, props, Long.class);
        addVal(list, IndexFetcher.INDEX_REPLICATED_AT, props, Date.class);
        addVal(list, IndexFetcher.CONF_FILES_REPLICATED_AT, props, Date.class);
        addVal(list, IndexFetcher.REPLICATION_FAILED_AT, props, Date.class);
        addVal(list, IndexFetcher.TIMES_FAILED, props, Integer.class);
        addVal(list, IndexFetcher.TIMES_INDEX_REPLICATED, props, Integer.class);
        addVal(list, IndexFetcher.LAST_CYCLE_BYTES_DOWNLOADED, props, Long.class);
        addVal(list, IndexFetcher.TIMES_CONFIG_REPLICATED, props, Integer.class);
        addVal(list, IndexFetcher.CONF_FILES_REPLICATED, props, String.class);
      }
      if (isMaster) {
        if (includeConfFiles != null) list.add("confFilesToReplicate", includeConfFiles);
        list.add(REPLICATE_AFTER, getReplicateAfterStrings());
        list.add("replicationEnabled", String.valueOf(replicationEnabled.get()));
      }
    }
    return list;
  }

  /**
   * Used for showing statistics and progress information.
   */
  private NamedList<Object> getReplicationDetails(boolean showSlaveDetails) {
    NamedList<Object> details = new SimpleOrderedMap<>();
    NamedList<Object> master = new SimpleOrderedMap<>();
    NamedList<Object> slave = new SimpleOrderedMap<>();

    details.add("indexSize", NumberUtils.readableSize(getIndexSize()));
    details.add("indexPath", core.getIndexDir());
    details.add(CMD_SHOW_COMMITS, getCommits());
    details.add("isMaster", String.valueOf(isMaster));
    details.add("isSlave", String.valueOf(isSlave));
    CommitVersionInfo vInfo = getIndexVersion();
    details.add("indexVersion", null == vInfo ? 0 : vInfo.version);
    details.add(GENERATION, null == vInfo ? 0 : vInfo.generation);

    IndexCommit commit = indexCommitPoint;  // make a copy so it won't change

    if (isMaster) {
      if (includeConfFiles != null) master.add(CONF_FILES, includeConfFiles);
      master.add(REPLICATE_AFTER, getReplicateAfterStrings());
      master.add("replicationEnabled", String.valueOf(replicationEnabled.get()));
    }

    if (isMaster && commit != null) {
      CommitVersionInfo repCommitInfo = CommitVersionInfo.build(commit);
      master.add("replicableVersion", repCommitInfo.version);
      master.add("replicableGeneration", repCommitInfo.generation);
    }

    IndexFetcher fetcher = currentIndexFetcher;
    if (fetcher != null) {
      Properties props = loadReplicationProperties();
      if (showSlaveDetails) {
        try {
          NamedList nl = fetcher.getDetails();
          slave.add("masterDetails", nl.get(CMD_DETAILS));
        } catch (Exception e) {
          LOG.warn(
              "Exception while invoking 'details' method for replication on master ",
              e);
          slave.add(ERR_STATUS, "invalid_master");
        }
      }
      slave.add(MASTER_URL, fetcher.getMasterUrl());
      if (getPollInterval() != null) {
        slave.add(POLL_INTERVAL, getPollInterval());
      }
      Date nextScheduled = getNextScheduledExecTime();
      if (nextScheduled != null && !isPollingDisabled()) {
        slave.add(NEXT_EXECUTION_AT, nextScheduled.toString());
      } else if (isPollingDisabled()) {
        slave.add(NEXT_EXECUTION_AT, "Polling disabled");
      }
      addVal(slave, IndexFetcher.INDEX_REPLICATED_AT, props, Date.class);
      addVal(slave, IndexFetcher.INDEX_REPLICATED_AT_LIST, props, List.class);
      addVal(slave, IndexFetcher.REPLICATION_FAILED_AT_LIST, props, List.class);
      addVal(slave, IndexFetcher.TIMES_INDEX_REPLICATED, props, Integer.class);
      addVal(slave, IndexFetcher.CONF_FILES_REPLICATED, props, Integer.class);
      addVal(slave, IndexFetcher.TIMES_CONFIG_REPLICATED, props, Integer.class);
      addVal(slave, IndexFetcher.CONF_FILES_REPLICATED_AT, props, Integer.class);
      addVal(slave, IndexFetcher.LAST_CYCLE_BYTES_DOWNLOADED, props, Long.class);
      addVal(slave, IndexFetcher.TIMES_FAILED, props, Integer.class);
      addVal(slave, IndexFetcher.REPLICATION_FAILED_AT, props, Date.class);
      addVal(slave, IndexFetcher.PREVIOUS_CYCLE_TIME_TAKEN, props, Long.class);

      slave.add("currentDate", new Date().toString());
      slave.add("isPollingDisabled", String.valueOf(isPollingDisabled()));
      boolean isReplicating = isReplicating();
      slave.add("isReplicating", String.valueOf(isReplicating));
      if (isReplicating) {
        try {
          long bytesToDownload = 0;
          List<String> filesToDownload = new ArrayList<>();
          for (Map<String, Object> file : fetcher.getFilesToDownload()) {
            filesToDownload.add((String) file.get(NAME));
            bytesToDownload += (Long) file.get(SIZE);
          }

          //get list of conf files to download
          for (Map<String, Object> file : fetcher.getConfFilesToDownload()) {
            filesToDownload.add((String) file.get(NAME));
            bytesToDownload += (Long) file.get(SIZE);
          }

          slave.add("filesToDownload", filesToDownload);
          slave.add("numFilesToDownload", String.valueOf(filesToDownload.size()));
          slave.add("bytesToDownload", NumberUtils.readableSize(bytesToDownload));

          long bytesDownloaded = 0;
          List<String> filesDownloaded = new ArrayList<>();
          for (Map<String, Object> file : fetcher.getFilesDownloaded()) {
            filesDownloaded.add((String) file.get(NAME));
            bytesDownloaded += (Long) file.get(SIZE);
          }

          //get list of conf files downloaded
          for (Map<String, Object> file : fetcher.getConfFilesDownloaded()) {
            filesDownloaded.add((String) file.get(NAME));
            bytesDownloaded += (Long) file.get(SIZE);
          }

          Map<String, Object> currentFile = fetcher.getCurrentFile();
          String currFile = null;
          long currFileSize = 0, currFileSizeDownloaded = 0;
          float percentDownloaded = 0;
          if (currentFile != null) {
            currFile = (String) currentFile.get(NAME);
            currFileSize = (Long) currentFile.get(SIZE);
            if (currentFile.containsKey("bytesDownloaded")) {
              currFileSizeDownloaded = (Long) currentFile.get("bytesDownloaded");
              bytesDownloaded += currFileSizeDownloaded;
              if (currFileSize > 0)
                percentDownloaded = (currFileSizeDownloaded * 100) / currFileSize;
            }
          }
          slave.add("filesDownloaded", filesDownloaded);
          slave.add("numFilesDownloaded", String.valueOf(filesDownloaded.size()));

          long estimatedTimeRemaining = 0;

          Date replicationStartTimeStamp = fetcher.getReplicationStartTimeStamp();
          if (replicationStartTimeStamp != null) {
            slave.add("replicationStartTime", replicationStartTimeStamp.toString());
          }
          long elapsed = fetcher.getReplicationTimeElapsed();
          slave.add("timeElapsed", String.valueOf(elapsed) + "s");

          if (bytesDownloaded > 0)
            estimatedTimeRemaining = ((bytesToDownload - bytesDownloaded) * elapsed) / bytesDownloaded;
          float totalPercent = 0;
          long downloadSpeed = 0;
          if (bytesToDownload > 0)
            totalPercent = (bytesDownloaded * 100) / bytesToDownload;
          if (elapsed > 0)
            downloadSpeed = (bytesDownloaded / elapsed);
          if (currFile != null)
            slave.add("currentFile", currFile);
          slave.add("currentFileSize", NumberUtils.readableSize(currFileSize));
          slave.add("currentFileSizeDownloaded", NumberUtils.readableSize(currFileSizeDownloaded));
          slave.add("currentFileSizePercent", String.valueOf(percentDownloaded));
          slave.add("bytesDownloaded", NumberUtils.readableSize(bytesDownloaded));
          slave.add("totalPercent", String.valueOf(totalPercent));
          slave.add("timeRemaining", String.valueOf(estimatedTimeRemaining) + "s");
          slave.add("downloadSpeed", NumberUtils.readableSize(downloadSpeed));
        } catch (Exception e) {
          LOG.error("Exception while writing replication details: ", e);
        }
      }
    }

    if (isMaster)
      details.add("master", master);
    if (slave.size() > 0)
      details.add("slave", slave);

    NamedList snapshotStats = snapShootDetails;
    if (snapshotStats != null)
      details.add(CMD_BACKUP, snapshotStats);

    return details;
  }

  private void addVal(NamedList<Object> nl, String key, Properties props, Class clzz) {
    String s = props.getProperty(key);
    if (s == null || s.trim().length() == 0) return;
    if (clzz == Date.class) {
      try {
        Long l = Long.parseLong(s);
        nl.add(key, new Date(l).toString());
      } catch (NumberFormatException e) {/*no op*/ }
    } else if (clzz == List.class) {
      String ss[] = s.split(",");
      List<String> l = new ArrayList<>();
      for (String s1 : ss) {
        l.add(new Date(Long.valueOf(s1)).toString());
      }
      nl.add(key, l);
    } else {
      nl.add(key, s);
    }

  }

  private List<String> getReplicateAfterStrings() {
    List<String> replicateAfter = new ArrayList<>();
    if (replicateOnCommit)
      replicateAfter.add("commit");
    if (replicateOnOptimize)
      replicateAfter.add("optimize");
    if (replicateOnStart)
      replicateAfter.add("startup");
    return replicateAfter;
  }

  Properties loadReplicationProperties() {
    Directory dir = null;
    try {
      try {
        dir = core.getDirectoryFactory().get(core.getDataDir(),
            DirContext.META_DATA, core.getSolrConfig().indexConfig.lockType);
        IndexInput input;
        try {
          input = dir.openInput(
            IndexFetcher.REPLICATION_PROPERTIES, IOContext.DEFAULT);
        } catch (FileNotFoundException | NoSuchFileException e) {
          return new Properties();
        }

        try {
          final InputStream is = new PropertiesInputStream(input);
          Properties props = new Properties();
          props.load(new InputStreamReader(is, StandardCharsets.UTF_8));
          return props;
        } finally {
          input.close();
        }
      } finally {
        if (dir != null) {
          core.getDirectoryFactory().release(dir);
        }
      }
    } catch (IOException e) {
      throw new SolrException(ErrorCode.SERVER_ERROR, e);
    }
  }


//  void refreshCommitpoint() {
//    IndexCommit commitPoint = core.getDeletionPolicy().getLatestCommit();
//    if(replicateOnCommit || (replicateOnOptimize && commitPoint.getSegmentCount() == 1)) {
//      indexCommitPoint = commitPoint;
//    }
//  }

  private void setupPolling(String intervalStr) {
    pollIntervalStr = intervalStr;
    pollIntervalNs = readIntervalNs(pollIntervalStr);
    if (pollIntervalNs == null || pollIntervalNs <= 0) {
      LOG.info(" No value set for 'pollInterval'. Timer Task not started.");
      return;
    }

    Runnable task = () -> {
      if (pollDisabled.get()) {
        LOG.info("Poll disabled");
        return;
      }
      try {
        LOG.debug("Polling for index modifications");
        markScheduledExecutionStart();
        doFetch(null, false);
      } catch (Exception e) {
        LOG.error("Exception in fetching index", e);
      }
    };
    executorService = Executors.newSingleThreadScheduledExecutor(
        new DefaultSolrThreadFactory("indexFetcher"));
    // Randomize initial delay, with a minimum of 1ms
    long initialDelayNs = new Random().nextLong() % pollIntervalNs
        + TimeUnit.NANOSECONDS.convert(1, TimeUnit.MILLISECONDS);
    executorService.scheduleAtFixedRate(task, initialDelayNs, pollIntervalNs, TimeUnit.NANOSECONDS);
    LOG.info("Poll scheduled at an interval of {}ms",
        TimeUnit.MILLISECONDS.convert(pollIntervalNs, TimeUnit.NANOSECONDS));
  }

  @Override
  @SuppressWarnings("unchecked")
  public void inform(SolrCore core) {
    this.core = core;
    registerCloseHook();
    Object nbtk = initArgs.get(NUMBER_BACKUPS_TO_KEEP_INIT_PARAM);
    if(nbtk!=null) {
      numberBackupsToKeep = Integer.parseInt(nbtk.toString());
    } else {
      numberBackupsToKeep = 0;
    }
    NamedList slave = (NamedList) initArgs.get("slave");
    boolean enableSlave = isEnabled( slave );
    if (enableSlave) {
      currentIndexFetcher = pollingIndexFetcher = new IndexFetcher(slave, this, core);
      setupPolling((String) slave.get(POLL_INTERVAL));
      isSlave = true;
    }
    NamedList master = (NamedList) initArgs.get("master");
    boolean enableMaster = isEnabled( master );

    if (enableMaster || enableSlave) {
      if (core.getCoreDescriptor().getCoreContainer().getZkController() != null) {
        LOG.warn("SolrCloud is enabled for core " + core.getName() + " but so is old-style replication. Make sure you" +
            " intend this behavior, it usually indicates a mis-configuration. Master setting is " +
            Boolean.toString(enableMaster) + " and slave setting is " + Boolean.toString(enableSlave));
      }
    }

    if (!enableSlave && !enableMaster) {
      enableMaster = true;
      master = new NamedList<>();
    }

    if (enableMaster) {
      includeConfFiles = (String) master.get(CONF_FILES);
      if (includeConfFiles != null && includeConfFiles.trim().length() > 0) {
        List<String> files = Arrays.asList(includeConfFiles.split(","));
        for (String file : files) {
          if (file.trim().length() == 0) continue;
          String[] strs = file.trim().split(":");
          // if there is an alias add it or it is null
          confFileNameAlias.add(strs[0], strs.length > 1 ? strs[1] : null);
        }
        LOG.info("Replication enabled for following config files: " + includeConfFiles);
      }
      List backup = master.getAll("backupAfter");
      boolean backupOnCommit = backup.contains("commit");
      boolean backupOnOptimize = !backupOnCommit && backup.contains("optimize");
      List replicateAfter = master.getAll(REPLICATE_AFTER);
      replicateOnCommit = replicateAfter.contains("commit");
      replicateOnOptimize = !replicateOnCommit && replicateAfter.contains("optimize");

      if (!replicateOnCommit && ! replicateOnOptimize) {
        replicateOnCommit = true;
      }

      // if we only want to replicate on optimize, we need the deletion policy to
      // save the last optimized commit point.
      if (replicateOnOptimize) {
        IndexDeletionPolicyWrapper wrapper = core.getDeletionPolicy();
        IndexDeletionPolicy policy = wrapper == null ? null : wrapper.getWrappedDeletionPolicy();
        if (policy instanceof SolrDeletionPolicy) {
          SolrDeletionPolicy solrPolicy = (SolrDeletionPolicy)policy;
          if (solrPolicy.getMaxOptimizedCommitsToKeep() < 1) {
            solrPolicy.setMaxOptimizedCommitsToKeep(1);
          }
        } else {
          LOG.warn("Replication can't call setMaxOptimizedCommitsToKeep on " + policy);
        }
      }

      if (replicateOnOptimize || backupOnOptimize) {
        core.getUpdateHandler().registerOptimizeCallback(getEventListener(backupOnOptimize, replicateOnOptimize));
      }
      if (replicateOnCommit || backupOnCommit) {
        replicateOnCommit = true;
        core.getUpdateHandler().registerCommitCallback(getEventListener(backupOnCommit, replicateOnCommit));
      }
      if (replicateAfter.contains("startup")) {
        replicateOnStart = true;
        RefCounted<SolrIndexSearcher> s = core.getNewestSearcher(false);
        try {
          DirectoryReader reader = s==null ? null : s.get().getIndexReader();
          if (reader!=null && reader.getIndexCommit() != null && reader.getIndexCommit().getGeneration() != 1L) {
            try {
              if(replicateOnOptimize){
                Collection<IndexCommit> commits = DirectoryReader.listCommits(reader.directory());
                for (IndexCommit ic : commits) {
                  if(ic.getSegmentCount() == 1){
                    if(indexCommitPoint == null || indexCommitPoint.getGeneration() < ic.getGeneration()) indexCommitPoint = ic;
                  }
                }
              } else{
                indexCommitPoint = reader.getIndexCommit();
              }
            } finally {
              // We don't need to save commit points for replication, the SolrDeletionPolicy
              // always saves the last commit point (and the last optimized commit point, if needed)
              /***
              if(indexCommitPoint != null){
                core.getDeletionPolicy().saveCommitPoint(indexCommitPoint.getGeneration());
              }
              ***/
            }
          }

          // ensure the writer is init'd so that we have a list of commit points
          RefCounted<IndexWriter> iw = core.getUpdateHandler().getSolrCoreState().getIndexWriter(core);
          iw.decref();

        } catch (IOException e) {
          LOG.warn("Unable to get IndexCommit on startup", e);
        } finally {
          if (s!=null) s.decref();
        }
      }
      String reserve = (String) master.get(RESERVE);
      if (reserve != null && !reserve.trim().equals("")) {
        reserveCommitDuration = readIntervalMs(reserve);
      }
      LOG.info("Commits will be reserved for  " + reserveCommitDuration);
      isMaster = true;
    }
  }

  // check master or slave is enabled
  private boolean isEnabled( NamedList params ){
    if( params == null ) return false;
    Object enable = params.get( "enable" );
    if( enable == null ) return true;
    if( enable instanceof String )
      return StrUtils.parseBool( (String)enable );
    return Boolean.TRUE.equals( enable );
  }

  /**
   * register a closehook
   */
  private void registerCloseHook() {
    core.addCloseHook(new CloseHook() {
      @Override
      public void preClose(SolrCore core) {
        if (executorService != null) executorService.shutdown(); // we don't wait for shutdown - this can deadlock core reload
      }

      @Override
      public void postClose(SolrCore core) {
        if (pollingIndexFetcher != null) {
          pollingIndexFetcher.destroy();
        }
        if (currentIndexFetcher != null && currentIndexFetcher != pollingIndexFetcher) {
          currentIndexFetcher.destroy();
        }
      }
    });

    core.addCloseHook(new CloseHook() {
      @Override
      public void preClose(SolrCore core) {
        ExecutorUtil.shutdownAndAwaitTermination(restoreExecutor);
        if (restoreFuture != null) {
          restoreFuture.cancel(false);
        }
      }

      @Override
      public void postClose(SolrCore core) {}
    });
  }

  /**
   * Register a listener for postcommit/optimize
   *
   * @param snapshoot do a snapshoot
   * @param getCommit get a commitpoint also
   *
   * @return an instance of the eventlistener
   */
  private SolrEventListener getEventListener(final boolean snapshoot, final boolean getCommit) {
    return new SolrEventListener() {
      @Override
      public void init(NamedList args) {/*no op*/ }

      /**
       * This refreshes the latest replicateable index commit and optionally can create Snapshots as well
       */
      @Override
      public void postCommit() {
        IndexCommit currentCommitPoint = core.getDeletionPolicy().getLatestCommit();

        if (getCommit) {
          // IndexCommit oldCommitPoint = indexCommitPoint;
          indexCommitPoint = currentCommitPoint;

          // We don't need to save commit points for replication, the SolrDeletionPolicy
          // always saves the last commit point (and the last optimized commit point, if needed)
          /***
          if (indexCommitPoint != null) {
            core.getDeletionPolicy().saveCommitPoint(indexCommitPoint.getGeneration());
          }
          if(oldCommitPoint != null){
            core.getDeletionPolicy().releaseCommitPointAndExtendReserve(oldCommitPoint.getGeneration());
          }
          ***/
        }
        if (snapshoot) {
          try {
            int numberToKeep = numberBackupsToKeep;
            if (numberToKeep < 1) {
              numberToKeep = Integer.MAX_VALUE;
            }
            SnapShooter snapShooter = new SnapShooter(core, null, null);
            snapShooter.validateCreateSnapshot();
            snapShooter.createSnapAsync(currentCommitPoint, numberToKeep, (nl) -> snapShootDetails = nl);
          } catch (Exception e) {
            LOG.error("Exception while snapshooting", e);
          }
        }
      }

      @Override
      public void newSearcher(SolrIndexSearcher newSearcher, SolrIndexSearcher currentSearcher) { /*no op*/}

      @Override
      public void postSoftCommit() {

      }
    };
  }

  /**This class is used to read and send files in the lucene index
   *
   */
  private class DirectoryFileStream implements SolrCore.RawWriter {
    protected SolrParams params;

    protected FastOutputStream fos;

    protected Long indexGen;
    protected IndexDeletionPolicyWrapper delPolicy;

    protected String fileName;
    protected String cfileName;
    protected String tlogFileName;
    protected String sOffset;
    protected String sLen;
    protected String compress;
    protected boolean useChecksum;

    protected long offset = -1;
    protected int len = -1;

    protected Checksum checksum;

    private RateLimiter rateLimiter;

    byte[] buf;

    public DirectoryFileStream(SolrParams solrParams) {
      params = solrParams;
      delPolicy = core.getDeletionPolicy();

      fileName = params.get(FILE);
      cfileName = params.get(CONF_FILE_SHORT);
      tlogFileName = params.get(TLOG_FILE);
      sOffset = params.get(OFFSET);
      sLen = params.get(LEN);
      compress = params.get(COMPRESSION);
      useChecksum = params.getBool(CHECKSUM, false);
      indexGen = params.getLong(GENERATION, null);
      if (useChecksum) {
        checksum = new Adler32();
      }
      //No throttle if MAX_WRITE_PER_SECOND is not specified
      double maxWriteMBPerSec = params.getDouble(MAX_WRITE_PER_SECOND, Double.MAX_VALUE);
      rateLimiter = new RateLimiter.SimpleRateLimiter(maxWriteMBPerSec);
    }

    protected void initWrite() throws IOException {
      if (sOffset != null) offset = Long.parseLong(sOffset);
      if (sLen != null) len = Integer.parseInt(sLen);
      if (fileName == null && cfileName == null && tlogFileName == null) {
        // no filename do nothing
        writeNothingAndFlush();
      }
      buf = new byte[(len == -1 || len > PACKET_SZ) ? PACKET_SZ : len];

      //reserve commit point till write is complete
      if(indexGen != null) {
        delPolicy.saveCommitPoint(indexGen);
      }
    }

    protected void createOutputStream(OutputStream out) {
      if (Boolean.parseBoolean(compress)) {
        fos = new FastOutputStream(new DeflaterOutputStream(out));
      } else {
        fos = new FastOutputStream(out);
      }
    }

    protected void extendReserveAndReleaseCommitPoint() {
      if(indexGen != null) {
        //Reserve the commit point for another 10s for the next file to be to fetched.
        //We need to keep extending the commit reservation between requests so that the replica can fetch
        //all the files correctly.
        delPolicy.setReserveDuration(indexGen, reserveCommitDuration);

        //release the commit point as the write is complete
        delPolicy.releaseCommitPoint(indexGen);
      }

    }
    public void write(OutputStream out) throws IOException {
      createOutputStream(out);

      IndexInput in = null;
      try {
        initWrite();

        RefCounted<SolrIndexSearcher> sref = core.getSearcher();
        Directory dir;
        try {
          SolrIndexSearcher searcher = sref.get();
          dir = searcher.getIndexReader().directory();
        } finally {
          sref.decref();
        }
        in = dir.openInput(fileName, IOContext.READONCE);
        // if offset is mentioned move the pointer to that point
        if (offset != -1) in.seek(offset);

        long filelen = dir.fileLength(fileName);
        long maxBytesBeforePause = 0;

        while (true) {
          offset = offset == -1 ? 0 : offset;
          int read = (int) Math.min(buf.length, filelen - offset);
          in.readBytes(buf, 0, read);

          fos.writeInt(read);
          if (useChecksum) {
            checksum.reset();
            checksum.update(buf, 0, read);
            fos.writeLong(checksum.getValue());
          }
          fos.write(buf, 0, read);
          fos.flush();
          LOG.debug("Wrote {} bytes for file {}", offset + read, fileName);

          //Pause if necessary
          maxBytesBeforePause += read;
          if (maxBytesBeforePause >= rateLimiter.getMinPauseCheckBytes()) {
            rateLimiter.pause(maxBytesBeforePause);
            maxBytesBeforePause = 0;
          }
          if (read != buf.length) {
            writeNothingAndFlush();
            fos.close();
            break;
          }
          offset += read;
          in.seek(offset);
        }
      } catch (IOException e) {
        LOG.warn("Exception while writing response for params: " + params, e);
      } finally {
        if (in != null) {
          in.close();
        }
        extendReserveAndReleaseCommitPoint();
      }
    }


    /**
     * Used to write a marker for EOF
     */
    protected void writeNothingAndFlush() throws IOException {
      fos.writeInt(0);
      fos.flush();
    }
  }

  /**This is used to write files in the conf directory.
   */
  private abstract class LocalFsFileStream extends DirectoryFileStream {

    private File file;

    public LocalFsFileStream(SolrParams solrParams) {
      super(solrParams);
      this.file = this.initFile();
    }

    protected abstract File initFile();

    @Override
    public void write(OutputStream out) throws IOException {
      createOutputStream(out);
      FileInputStream inputStream = null;
      try {
        initWrite();

        if (file.exists() && file.canRead()) {
          inputStream = new FileInputStream(file);
          FileChannel channel = inputStream.getChannel();
          //if offset is mentioned move the pointer to that point
          if (offset != -1)
            channel.position(offset);
          ByteBuffer bb = ByteBuffer.wrap(buf);

          while (true) {
            bb.clear();
            long bytesRead = channel.read(bb);
            if (bytesRead <= 0) {
              writeNothingAndFlush();
              fos.close();
              break;
            }
            fos.writeInt((int) bytesRead);
            if (useChecksum) {
              checksum.reset();
              checksum.update(buf, 0, (int) bytesRead);
              fos.writeLong(checksum.getValue());
            }
            fos.write(buf, 0, (int) bytesRead);
            fos.flush();
          }
        } else {
          writeNothingAndFlush();
        }
      } catch (IOException e) {
        LOG.warn("Exception while writing response for params: " + params, e);
      } finally {
        IOUtils.closeQuietly(inputStream);
        extendReserveAndReleaseCommitPoint();
      }
    }
  }

  private class LocalFsTlogFileStream extends LocalFsFileStream {

    public LocalFsTlogFileStream(SolrParams solrParams) {
      super(solrParams);
    }

    protected File initFile() {
      //if it is a tlog file read from tlog directory
      return new File(core.getUpdateHandler().getUpdateLog().getLogDir(), tlogFileName);
    }

  }

  private class LocalFsConfFileStream extends LocalFsFileStream {

    public LocalFsConfFileStream(SolrParams solrParams) {
      super(solrParams);
    }

    protected File initFile() {
      //if it is a conf file read from config directory
      return new File(core.getResourceLoader().getConfigDir(), cfileName);
    }

  }

  private static Integer readIntervalMs(String interval) {
    return (int) TimeUnit.MILLISECONDS.convert(readIntervalNs(interval), TimeUnit.NANOSECONDS);
  }

  private static Long readIntervalNs(String interval) {
    if (interval == null)
      return null;
    int result = 0;
    Matcher m = INTERVAL_PATTERN.matcher(interval.trim());
    if (m.find()) {
      String hr = m.group(1);
      String min = m.group(2);
      String sec = m.group(3);
      result = 0;
      try {
        if (sec != null && sec.length() > 0)
          result += Integer.parseInt(sec);
        if (min != null && min.length() > 0)
          result += (60 * Integer.parseInt(min));
        if (hr != null && hr.length() > 0)
          result += (60 * 60 * Integer.parseInt(hr));
        return TimeUnit.NANOSECONDS.convert(result, TimeUnit.SECONDS);
      } catch (NumberFormatException e) {
        throw new SolrException(ErrorCode.SERVER_ERROR, INTERVAL_ERR_MSG);
      }
    } else {
      throw new SolrException(ErrorCode.SERVER_ERROR, INTERVAL_ERR_MSG);
    }
  }

<<<<<<< HEAD

  private static final String LOCATION = "location";

=======
>>>>>>> d4cb52fb
  private static final String SUCCESS = "success";

  private static final String FAILED = "failed";

  private static final String EXCEPTION = "exception";

  public static final String MASTER_URL = "masterUrl";

  public static final String STATUS = "status";

  public static final String COMMAND = "command";

  public static final String CMD_DETAILS = "details";

  public static final String CMD_BACKUP = "backup";

  public static final String CMD_RESTORE = "restore";

  public static final String CMD_RESTORE_STATUS = "restorestatus";

  public static final String CMD_FETCH_INDEX = "fetchindex";

  public static final String CMD_ABORT_FETCH = "abortfetch";

  public static final String CMD_GET_FILE_LIST = "filelist";

  public static final String CMD_GET_FILE = "filecontent";

  public static final String CMD_DISABLE_POLL = "disablepoll";

  public static final String CMD_DISABLE_REPL = "disablereplication";

  public static final String CMD_ENABLE_REPL = "enablereplication";

  public static final String CMD_ENABLE_POLL = "enablepoll";

  public static final String CMD_INDEX_VERSION = "indexversion";

  public static final String CMD_SHOW_COMMITS = "commits";

  public static final String CMD_DELETE_BACKUP = "deletebackup";

  public static final String GENERATION = "generation";

  public static final String OFFSET = "offset";

  public static final String LEN = "len";

  public static final String FILE = "file";

  public static final String SIZE = "size";

  public static final String MAX_WRITE_PER_SECOND = "maxWriteMBPerSec";

  public static final String CONF_FILE_SHORT = "cf";

  public static final String TLOG_FILE = "tlogFile";

  public static final String CHECKSUM = "checksum";

  public static final String ALIAS = "alias";

  public static final String CONF_CHECKSUM = "confchecksum";

  public static final String CONF_FILES = "confFiles";

  public static final String TLOG_FILES = "tlogFiles";

  public static final String REPLICATE_AFTER = "replicateAfter";

  public static final String FILE_STREAM = "filestream";

  public static final String POLL_INTERVAL = "pollInterval";

  public static final String INTERVAL_ERR_MSG = "The " + POLL_INTERVAL + " must be in this format 'HH:mm:ss'";

  private static final Pattern INTERVAL_PATTERN = Pattern.compile("(\\d*?):(\\d*?):(\\d*)");

  public static final int PACKET_SZ = 1024 * 1024; // 1MB

  public static final String RESERVE = "commitReserveDuration";

  public static final String COMPRESSION = "compression";

  public static final String EXTERNAL = "external";

  public static final String INTERNAL = "internal";

  public static final String ERR_STATUS = "ERROR";

  public static final String OK_STATUS = "OK";

  public static final String NEXT_EXECUTION_AT = "nextExecutionAt";

  public static final String NUMBER_BACKUPS_TO_KEEP_REQUEST_PARAM = "numberToKeep";

  public static final String NUMBER_BACKUPS_TO_KEEP_INIT_PARAM = "maxNumberOfBackups";

  /**
   * Boolean param for tests that can be specified when using
   * {@link #CMD_FETCH_INDEX} to force the current request to block until
   * the fetch is complete.  <b>NOTE:</b> This param is not advised for
   * non-test code, since the the duration of the fetch for non-trivial
   * indexes will likeley cause the request to time out.
   *
   * @lucene.internal
   */
  public static final String WAIT = "wait";
}<|MERGE_RESOLUTION|>--- conflicted
+++ resolved
@@ -1639,12 +1639,9 @@
     }
   }
 
-<<<<<<< HEAD
 
   private static final String LOCATION = "location";
 
-=======
->>>>>>> d4cb52fb
   private static final String SUCCESS = "success";
 
   private static final String FAILED = "failed";
