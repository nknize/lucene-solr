/*
 * Licensed to the Apache Software Foundation (ASF) under one or more
 * contributor license agreements.  See the NOTICE file distributed with
 * this work for additional information regarding copyright ownership.
 * The ASF licenses this file to You under the Apache License, Version 2.0
 * (the "License"); you may not use this file except in compliance with
 * the License.  You may obtain a copy of the License at
 *
 *     http://www.apache.org/licenses/LICENSE-2.0
 *
 * Unless required by applicable law or agreed to in writing, software
 * distributed under the License is distributed on an "AS IS" BASIS,
 * WITHOUT WARRANTIES OR CONDITIONS OF ANY KIND, either express or implied.
 * See the License for the specific language governing permissions and
 * limitations under the License.
 */

package org.apache.solr.cloud.autoscaling;

import java.io.Closeable;
import java.io.IOException;
import java.lang.invoke.MethodHandles;
import java.net.ConnectException;
import java.util.Collections;
import java.util.HashMap;
import java.util.List;
import java.util.Map;
import java.util.NoSuchElementException;
import java.util.Set;
import java.util.concurrent.locks.Condition;
import java.util.concurrent.locks.ReentrantLock;

import org.apache.lucene.store.AlreadyClosedException;
import org.apache.solr.client.solrj.cloud.autoscaling.AutoScalingConfig;
import org.apache.solr.client.solrj.cloud.autoscaling.DistribStateManager;
import org.apache.solr.client.solrj.cloud.autoscaling.SolrCloudDataProvider;
import org.apache.solr.client.solrj.cloud.autoscaling.TriggerEventType;
import org.apache.solr.common.cloud.ZkStateReader;
import org.apache.solr.common.util.IOUtils;
<<<<<<< HEAD
import org.apache.solr.core.SolrResourceLoader;
=======
import org.apache.solr.common.util.Utils;
import org.apache.solr.core.CloudConfig;
import org.apache.zookeeper.KeeperException;
>>>>>>> fba51f34
import org.apache.zookeeper.WatchedEvent;
import org.apache.zookeeper.Watcher;
import org.slf4j.Logger;
import org.slf4j.LoggerFactory;

import static org.apache.solr.common.cloud.ZkStateReader.SOLR_AUTOSCALING_CONF_PATH;

/**
 * Overseer thread responsible for reading triggers from zookeeper and
 * adding/removing them from {@link ScheduledTriggers}
 */
public class OverseerTriggerThread implements Runnable, Closeable {

  private static final Logger log = LoggerFactory.getLogger(MethodHandles.lookup().lookupClass());

<<<<<<< HEAD
  private final SolrCloudDataProvider dataProvider;
=======
  private final ZkController zkController;

  private final CloudConfig cloudConfig;

  private final ZkStateReader zkStateReader;

  private final SolrZkClient zkClient;
>>>>>>> fba51f34

  private final ScheduledTriggers scheduledTriggers;

  private final AutoScaling.TriggerFactory triggerFactory;

  private final ReentrantLock updateLock = new ReentrantLock();

  private final Condition updated = updateLock.newCondition();

  /*
  Following variables are only accessed or modified when updateLock is held
   */
  private int znodeVersion = -1;

  private Map<String, AutoScaling.Trigger> activeTriggers = new HashMap<>();

  private volatile boolean isClosed = false;

  private AutoScalingConfig autoScalingConfig;

<<<<<<< HEAD
  public OverseerTriggerThread(SolrResourceLoader loader, SolrCloudDataProvider dataProvider) {
    this.dataProvider = dataProvider;
    scheduledTriggers = new ScheduledTriggers(loader, dataProvider);
    triggerFactory = new AutoScaling.TriggerFactoryImpl(loader, dataProvider);
=======
  public OverseerTriggerThread(ZkController zkController, CloudConfig cloudConfig) {
    this.zkController = zkController;
    this.cloudConfig = cloudConfig;
    zkStateReader = zkController.getZkStateReader();
    zkClient = zkController.getZkClient();
    scheduledTriggers = new ScheduledTriggers(zkController);
    triggerFactory = new AutoScaling.TriggerFactory(zkController.getCoreContainer(), zkController);
>>>>>>> fba51f34
  }

  @Override
  public void close() throws IOException {
    updateLock.lock();
    try {
      isClosed = true;
      activeTriggers.clear();
      updated.signalAll();
    } finally {
      updateLock.unlock();
    }
    IOUtils.closeQuietly(triggerFactory);
    IOUtils.closeQuietly(scheduledTriggers);
    log.debug("OverseerTriggerThread has been closed explicitly");
  }

  @Override
  public void run() {
    int lastZnodeVersion = znodeVersion;

    // we automatically add a trigger for auto add replicas if it does not exists already
    while (!isClosed)  {
      try {
        AutoScalingConfig autoScalingConfig = zkStateReader.getAutoScalingConfig();
        AutoScalingConfig withAutoAddReplicasTrigger = withAutoAddReplicasTrigger(autoScalingConfig);
        if (withAutoAddReplicasTrigger.equals(autoScalingConfig)) break;
        log.debug("Adding .autoAddReplicas trigger");
        zkClient.setData(SOLR_AUTOSCALING_CONF_PATH, Utils.toJSON(withAutoAddReplicasTrigger), withAutoAddReplicasTrigger.getZkVersion(), true);
        break;
      } catch (KeeperException.BadVersionException bve) {
        // somebody else has changed the configuration so we must retry
      } catch (InterruptedException e) {
        // Restore the interrupted status
        Thread.currentThread().interrupt();
        log.warn("Interrupted", e);
        break;
      } catch (KeeperException e) {
        log.error("A ZK error has occurred", e);
      }
    }

    if (isClosed || Thread.currentThread().isInterrupted())  return;

    try {
      refreshAutoScalingConf(new AutoScalingWatcher());
    } catch (ConnectException e) {
      log.warn("ZooKeeper watch triggered for autoscaling conf, but Solr cannot talk to ZK: [{}]", e.getMessage());
    } catch (InterruptedException e) {
      // Restore the interrupted status
      Thread.currentThread().interrupt();
      log.warn("Interrupted", e);
    } catch (Exception e)  {
      log.error("Unexpected exception", e);
    }

    while (true) {
      Map<String, AutoScaling.Trigger> copy = null;
      try {
        // this can throw InterruptedException and we don't want to unlock if it did, so we keep this outside
        // of the try/finally block
        updateLock.lockInterruptibly();

        // must check for close here before we await on the condition otherwise we can only be woken up on interruption
        if (isClosed) {
          log.warn("OverseerTriggerThread has been closed, exiting.");
          break;
        }

        log.debug("Current znodeVersion {}, lastZnodeVersion {}", znodeVersion, lastZnodeVersion);

        try {
          if (znodeVersion == lastZnodeVersion) {
            updated.await();

            // are we closed?
            if (isClosed) {
              log.warn("OverseerTriggerThread woken up but we are closed, exiting.");
              break;
            }

            // spurious wakeup?
            if (znodeVersion == lastZnodeVersion) continue;
          }
          copy = new HashMap<>(activeTriggers);
          lastZnodeVersion = znodeVersion;
          log.debug("Processed trigger updates upto znodeVersion {}", znodeVersion);
        } catch (InterruptedException e) {
          // Restore the interrupted status
          Thread.currentThread().interrupt();
          log.warn("Interrupted", e);
          break;
        } finally {
          updateLock.unlock();
        }
      } catch (InterruptedException e) {
        // Restore the interrupted status
        Thread.currentThread().interrupt();
        log.warn("Interrupted", e);
        break;
      }

      // update the current config
      scheduledTriggers.setAutoScalingConfig(autoScalingConfig);

      Set<String> managedTriggerNames = scheduledTriggers.getScheduledTriggerNames();
      // remove the triggers which are no longer active
      for (String managedTriggerName : managedTriggerNames) {
        if (!copy.containsKey(managedTriggerName)) {
          scheduledTriggers.remove(managedTriggerName);
        }
      }
      // check for nodeLost triggers in the current config, and if
      // absent then clean up old nodeLost / nodeAdded markers
      boolean cleanOldNodeLostMarkers = true;
      boolean cleanOldNodeAddedMarkers = true;
      try {
        // add new triggers and/or replace and close the replaced triggers
        for (Map.Entry<String, AutoScaling.Trigger> entry : copy.entrySet()) {
          if (entry.getValue().getEventType().equals(TriggerEventType.NODELOST)) {
            cleanOldNodeLostMarkers = false;
          }
          if (entry.getValue().getEventType().equals(TriggerEventType.NODEADDED)) {
            cleanOldNodeAddedMarkers = false;
          }
          scheduledTriggers.add(entry.getValue());
        }
      } catch (AlreadyClosedException e) {
        // this _should_ mean that we're closing, complain loudly if that's not the case
        if (isClosed) {
          return;
        } else {
          throw new IllegalStateException("Caught AlreadyClosedException from ScheduledTriggers, but we're not closed yet!", e);
        }
      }
      DistribStateManager stateManager = dataProvider.getDistribStateManager();
      if (cleanOldNodeLostMarkers) {
        log.debug("-- clean old nodeLost markers");
        try {
          List<String> markers = stateManager.listData(ZkStateReader.SOLR_AUTOSCALING_NODE_LOST_PATH);
          markers.forEach(n -> {
            removeNodeMarker(ZkStateReader.SOLR_AUTOSCALING_NODE_LOST_PATH, n);
          });
        } catch (NoSuchElementException e) {
          // ignore
        } catch (Exception e) {
          log.warn("Error removing old nodeLost markers", e);
        }
      }
      if (cleanOldNodeAddedMarkers) {
        log.debug("-- clean old nodeAdded markers");
        try {
          List<String> markers = stateManager.listData(ZkStateReader.SOLR_AUTOSCALING_NODE_ADDED_PATH);
          markers.forEach(n -> {
            removeNodeMarker(ZkStateReader.SOLR_AUTOSCALING_NODE_ADDED_PATH, n);
          });
        } catch (NoSuchElementException e) {
          // ignore
        } catch (Exception e) {
          log.warn("Error removing old nodeAdded markers", e);
        }

      }
    }
  }

  private void removeNodeMarker(String path, String nodeName) {
    path = path + "/" + nodeName;
    try {
      dataProvider.getDistribStateManager().removeData(path, -1);
      log.debug("  -- deleted " + path);
    } catch (NoSuchElementException e) {
      // ignore
    } catch (Exception e) {
      log.warn("Error removing old marker " + path, e);
    }
  }

  class AutoScalingWatcher implements Watcher  {
    @Override
    public void process(WatchedEvent watchedEvent) {
      // session events are not change events, and do not remove the watcher
      if (Event.EventType.None.equals(watchedEvent.getType())) {
        return;
      }

      try {
        refreshAutoScalingConf(this);
      } catch (ConnectException e) {
        log.warn("ZooKeeper watch triggered for autoscaling conf, but we cannot talk to ZK: [{}]", e.getMessage());
      } catch (InterruptedException e) {
        // Restore the interrupted status
        Thread.currentThread().interrupt();
        log.warn("Interrupted", e);
      } catch (Exception e)  {
        log.error("Unexpected exception", e);
      }
    }

  }

  private void refreshAutoScalingConf(Watcher watcher) throws InterruptedException, IOException {
    updateLock.lock();
    try {
      if (isClosed) {
        return;
      }
      AutoScalingConfig currentConfig = dataProvider.getDistribStateManager().getAutoScalingConfig(watcher);
      log.debug("Refreshing {} with znode version {}", ZkStateReader.SOLR_AUTOSCALING_CONF_PATH, currentConfig.getZkVersion());
      if (znodeVersion >= currentConfig.getZkVersion()) {
        // protect against reordered watcher fires by ensuring that we only move forward
        return;
      }
      autoScalingConfig = currentConfig;
      znodeVersion = autoScalingConfig.getZkVersion();
      Map<String, AutoScaling.Trigger> triggerMap = loadTriggers(triggerFactory, autoScalingConfig);

      // remove all active triggers that have been removed from ZK
      Set<String> trackingKeySet = activeTriggers.keySet();
      trackingKeySet.retainAll(triggerMap.keySet());

      // now lets add or remove triggers which have been enabled or disabled respectively
      for (Map.Entry<String, AutoScaling.Trigger> entry : triggerMap.entrySet()) {
        String triggerName = entry.getKey();
        AutoScaling.Trigger trigger = entry.getValue();
        if (trigger.isEnabled()) {
          activeTriggers.put(triggerName, trigger);
        } else {
          activeTriggers.remove(triggerName);
        }
      }
      updated.signalAll();
    } finally {
      updateLock.unlock();
    }
  }

  private AutoScalingConfig withAutoAddReplicasTrigger(AutoScalingConfig autoScalingConfig) {
    Map<String, Object> triggerProps = AutoScaling.AUTO_ADD_REPLICAS_TRIGGER_PROPS;
    String triggerName = (String) triggerProps.get("name");
    Map<String, AutoScalingConfig.TriggerConfig> configs = autoScalingConfig.getTriggerConfigs();
    for (AutoScalingConfig.TriggerConfig cfg : configs.values()) {
      if (triggerName.equals(cfg.name)) {
        // already has this trigger
        return autoScalingConfig;
      }
    }
    // need to add
    triggerProps.computeIfPresent("waitFor", (k, v) -> (long) (cloudConfig.getAutoReplicaFailoverWaitAfterExpiration() / 1000));
    AutoScalingConfig.TriggerConfig config = new AutoScalingConfig.TriggerConfig(triggerName, triggerProps);
    autoScalingConfig = autoScalingConfig.withTriggerConfig(config);
    // need to add SystemLogListener explicitly here
    autoScalingConfig = AutoScalingHandler.withSystemLogListener(autoScalingConfig, triggerName);
    return autoScalingConfig;
  }

  private static Map<String, AutoScaling.Trigger> loadTriggers(AutoScaling.TriggerFactory triggerFactory, AutoScalingConfig autoScalingConfig) {
    Map<String, AutoScalingConfig.TriggerConfig> triggers = autoScalingConfig.getTriggerConfigs();
    if (triggers == null) {
      return Collections.emptyMap();
    }

    Map<String, AutoScaling.Trigger> triggerMap = new HashMap<>(triggers.size());

    for (Map.Entry<String, AutoScalingConfig.TriggerConfig> entry : triggers.entrySet()) {
      AutoScalingConfig.TriggerConfig cfg = entry.getValue();
      TriggerEventType eventType = cfg.event;
      String triggerName = entry.getKey();
      triggerMap.put(triggerName, triggerFactory.create(eventType, triggerName, cfg.properties));
    }
    return triggerMap;
  }
}<|MERGE_RESOLUTION|>--- conflicted
+++ resolved
@@ -32,18 +32,15 @@
 
 import org.apache.lucene.store.AlreadyClosedException;
 import org.apache.solr.client.solrj.cloud.autoscaling.AutoScalingConfig;
+import org.apache.solr.client.solrj.cloud.autoscaling.BadVersionException;
 import org.apache.solr.client.solrj.cloud.autoscaling.DistribStateManager;
 import org.apache.solr.client.solrj.cloud.autoscaling.SolrCloudDataProvider;
 import org.apache.solr.client.solrj.cloud.autoscaling.TriggerEventType;
 import org.apache.solr.common.cloud.ZkStateReader;
 import org.apache.solr.common.util.IOUtils;
-<<<<<<< HEAD
-import org.apache.solr.core.SolrResourceLoader;
-=======
 import org.apache.solr.common.util.Utils;
 import org.apache.solr.core.CloudConfig;
-import org.apache.zookeeper.KeeperException;
->>>>>>> fba51f34
+import org.apache.solr.core.SolrResourceLoader;
 import org.apache.zookeeper.WatchedEvent;
 import org.apache.zookeeper.Watcher;
 import org.slf4j.Logger;
@@ -59,17 +56,9 @@
 
   private static final Logger log = LoggerFactory.getLogger(MethodHandles.lookup().lookupClass());
 
-<<<<<<< HEAD
   private final SolrCloudDataProvider dataProvider;
-=======
-  private final ZkController zkController;
 
   private final CloudConfig cloudConfig;
-
-  private final ZkStateReader zkStateReader;
-
-  private final SolrZkClient zkClient;
->>>>>>> fba51f34
 
   private final ScheduledTriggers scheduledTriggers;
 
@@ -90,20 +79,11 @@
 
   private AutoScalingConfig autoScalingConfig;
 
-<<<<<<< HEAD
-  public OverseerTriggerThread(SolrResourceLoader loader, SolrCloudDataProvider dataProvider) {
+  public OverseerTriggerThread(SolrResourceLoader loader, SolrCloudDataProvider dataProvider, CloudConfig cloudConfig) {
     this.dataProvider = dataProvider;
+    this.cloudConfig = cloudConfig;
     scheduledTriggers = new ScheduledTriggers(loader, dataProvider);
     triggerFactory = new AutoScaling.TriggerFactoryImpl(loader, dataProvider);
-=======
-  public OverseerTriggerThread(ZkController zkController, CloudConfig cloudConfig) {
-    this.zkController = zkController;
-    this.cloudConfig = cloudConfig;
-    zkStateReader = zkController.getZkStateReader();
-    zkClient = zkController.getZkClient();
-    scheduledTriggers = new ScheduledTriggers(zkController);
-    triggerFactory = new AutoScaling.TriggerFactory(zkController.getCoreContainer(), zkController);
->>>>>>> fba51f34
   }
 
   @Override
@@ -128,20 +108,20 @@
     // we automatically add a trigger for auto add replicas if it does not exists already
     while (!isClosed)  {
       try {
-        AutoScalingConfig autoScalingConfig = zkStateReader.getAutoScalingConfig();
+        AutoScalingConfig autoScalingConfig = dataProvider.getDistribStateManager().getAutoScalingConfig();
         AutoScalingConfig withAutoAddReplicasTrigger = withAutoAddReplicasTrigger(autoScalingConfig);
         if (withAutoAddReplicasTrigger.equals(autoScalingConfig)) break;
         log.debug("Adding .autoAddReplicas trigger");
-        zkClient.setData(SOLR_AUTOSCALING_CONF_PATH, Utils.toJSON(withAutoAddReplicasTrigger), withAutoAddReplicasTrigger.getZkVersion(), true);
+        dataProvider.getDistribStateManager().setData(SOLR_AUTOSCALING_CONF_PATH, Utils.toJSON(withAutoAddReplicasTrigger), withAutoAddReplicasTrigger.getZkVersion());
         break;
-      } catch (KeeperException.BadVersionException bve) {
+      } catch (BadVersionException bve) {
         // somebody else has changed the configuration so we must retry
       } catch (InterruptedException e) {
         // Restore the interrupted status
         Thread.currentThread().interrupt();
         log.warn("Interrupted", e);
         break;
-      } catch (KeeperException e) {
+      } catch (IOException e) {
         log.error("A ZK error has occurred", e);
       }
     }
