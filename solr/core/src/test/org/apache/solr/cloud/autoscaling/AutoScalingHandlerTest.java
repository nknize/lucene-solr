--- conflicted
+++ resolved
@@ -451,12 +451,7 @@
       String message = String.valueOf(Utils.getObjectByPath(e.getMetaData(), true, "error/details[0]/errorMessages[0]"));
 
       // expected
-<<<<<<< HEAD
-      assertTrue(String.valueOf(getObjectByPath(((HttpSolrClient.RemoteExecutionException) e).getMetaData(),
-          false, "error/details[0]/errorMessages[0]")).contains("cores is only allowed in 'cluster-policy'"));
-=======
       assertTrue(message.contains("cores is only allowed in 'cluster-policy'"));
->>>>>>> a4db6ce3
     }
 
     setPolicyCommand =  "{'set-policy': {" +
@@ -547,25 +542,6 @@
     List clusterPolicy = (List) loaded.get("cluster-policy");
     assertNotNull(clusterPolicy);
     assertEquals(3, clusterPolicy.size());
-  }
-  public void testErrorHandling() throws Exception {
-    CloudSolrClient solrClient = cluster.getSolrClient();
-
-    String setClusterPolicyCommand = "{" +
-        " 'set-cluster-policy': [" +
-        "      {'cores':'<10', 'node':'#ANY'}," +
-        "      {'shard': '#EACH', 'node': '#ANY'}," +
-        "      {'nodeRole':'overseer', 'replica':0}" +
-        "    ]" +
-        "}";
-    try {
-      SolrRequest req = createAutoScalingRequest(SolrRequest.METHOD.POST, setClusterPolicyCommand);
-      solrClient.request(req);
-      fail("expect exception");
-    } catch (HttpSolrClient.RemoteExecutionException e) {
-      String message = String.valueOf(Utils.getObjectByPath(e.getMetaData(), true, "error/details[0]/errorMessages[0]"));
-      assertTrue(message.contains("replica is required in"));
-    }
   }
 
   @Test
