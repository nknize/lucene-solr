--- conflicted
+++ resolved
@@ -25,6 +25,7 @@
 import org.apache.lucene.util.IOUtils;
 import org.apache.solr.SolrTestCaseJ4;
 import org.apache.solr.cloud.AbstractZkTestCase;
+import org.apache.solr.cloud.Overseer;
 import org.apache.solr.cloud.OverseerTest;
 import org.apache.solr.cloud.Stats;
 import org.apache.solr.cloud.ZkController;
@@ -77,14 +78,6 @@
       try (ZkStateReader reader = new ZkStateReader(zkClient)) {
         reader.createClusterStateWatchersAndUpdate();
 
-<<<<<<< HEAD
-        ZkStateWriter writer = new ZkStateWriter(reader, new Stats());
-
-        assertFalse("Deletes can always be batched", writer.maybeFlushBefore(new ZkWriteCommand("xyz", null)));
-        assertFalse("Deletes can always be batched", writer.maybeFlushAfter(new ZkWriteCommand("xyz", null)));
-
-=======
->>>>>>> 487f6762
         zkClient.makePath(ZkStateReader.COLLECTIONS_ZKNODE + "/c1", true);
         zkClient.makePath(ZkStateReader.COLLECTIONS_ZKNODE + "/c2", true);
         zkClient.makePath(ZkStateReader.COLLECTIONS_ZKNODE + "/c3", true);
