--- conflicted
+++ resolved
@@ -27,13 +27,10 @@
 import org.apache.lucene.queries.function.FunctionValues;
 import org.apache.lucene.queries.function.ValueSource;
 import org.apache.lucene.queries.function.valuesource.LongFieldSource;
-<<<<<<< HEAD
 import org.apache.lucene.search.DocIdSet;
 import org.apache.lucene.search.Filter;
 import org.apache.lucene.util.Bits;
-=======
 import org.apache.lucene.search.DocIdSetIterator;
->>>>>>> 9074bf88
 
 /** {@link Facets} implementation that computes counts for
  *  dynamic long ranges from a provided {@link ValueSource},
@@ -80,7 +77,6 @@
       FunctionValues fv = valueSource.getValues(Collections.emptyMap(), hits.context);
       
       totCount += hits.totalHits;
-<<<<<<< HEAD
       Bits bits;
       if (fastMatchFilter != null) {
         DocIdSet dis = fastMatchFilter.getDocIdSet(hits.context, null);
@@ -96,16 +92,13 @@
         bits = null;
       }
 
-      while (doc < length && (doc = hits.bits.nextSetBit(doc)) != -1) {
+      DocIdSetIterator docs = hits.bits.iterator();      
+      int doc;
+      while ((doc = docs.nextDoc()) != DocIdSetIterator.NO_MORE_DOCS) {
         if (bits != null && bits.get(doc) == false) {
           doc++;
           continue;
         }
-=======
-      DocIdSetIterator docs = hits.bits.iterator();      
-      int doc;
-      while ((doc = docs.nextDoc()) != DocIdSetIterator.NO_MORE_DOCS) {
->>>>>>> 9074bf88
         // Skip missing docs:
         if (fv.exists(doc)) {
           counter.add(fv.longVal(doc));
