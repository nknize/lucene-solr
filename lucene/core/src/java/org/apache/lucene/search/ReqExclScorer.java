--- conflicted
+++ resolved
@@ -18,15 +18,11 @@
  */
 
 import java.io.IOException;
-<<<<<<< HEAD
+import java.util.Collection;
+import java.util.Collections;
 
 import org.apache.lucene.search.positions.ConjunctionIntervalIterator;
 import org.apache.lucene.search.positions.IntervalIterator;
-
-=======
-import java.util.Collection;
-import java.util.Collections;
->>>>>>> a965d6fd
 
 /** A Scorer for queries with a required subscorer
  * and an excluding (prohibited) sub DocIdSetIterator.
@@ -38,15 +34,17 @@
   private Scorer reqScorer;
   private DocIdSetIterator exclDisi;
   private int doc = -1;
+  private final boolean collectPositions;
 
   /** Construct a <code>ReqExclScorer</code>.
    * @param reqScorer The scorer that must match, except where
    * @param exclDisi indicates exclusion.
    */
-  public ReqExclScorer(Scorer reqScorer, DocIdSetIterator exclDisi) {
+  public ReqExclScorer(Scorer reqScorer, DocIdSetIterator exclDisi, boolean collectPositions) {
     super(reqScorer.weight);
     this.reqScorer = reqScorer;
     this.exclDisi = exclDisi;
+    this.collectPositions = collectPositions;
   }
 
   @Override
@@ -137,7 +135,7 @@
   }
 
   @Override
-  public IntervalIterator positions(boolean needsPayloads, boolean needsOffsets, boolean collectPositions) throws IOException {
-    return new ConjunctionIntervalIterator(this, collectPositions, reqScorer.positions(needsPayloads, needsOffsets, collectPositions));
+  public IntervalIterator positions() throws IOException {
+    return new ConjunctionIntervalIterator(this, collectPositions, reqScorer.positions());
   }
 }