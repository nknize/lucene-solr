--- conflicted
+++ resolved
@@ -30,13 +30,10 @@
 import org.apache.lucene.queries.function.ValueSource;
 import org.apache.lucene.queries.function.valuesource.DoubleFieldSource;
 import org.apache.lucene.queries.function.valuesource.FloatFieldSource; // javadocs
-<<<<<<< HEAD
 import org.apache.lucene.search.DocIdSet;
 import org.apache.lucene.search.Filter;
 import org.apache.lucene.util.Bits;
-=======
 import org.apache.lucene.search.DocIdSetIterator;
->>>>>>> 9074bf88
 import org.apache.lucene.util.NumericUtils;
 
 /** {@link Facets} implementation that computes counts for
@@ -99,7 +96,6 @@
       FunctionValues fv = valueSource.getValues(Collections.emptyMap(), hits.context);
       
       totCount += hits.totalHits;
-<<<<<<< HEAD
       Bits bits;
       if (fastMatchFilter != null) {
         DocIdSet dis = fastMatchFilter.getDocIdSet(hits.context, null);
@@ -115,17 +111,14 @@
         bits = null;
       }
 
-      while (doc < length && (doc = hits.bits.nextSetBit(doc)) != -1) {
+      DocIdSetIterator docs = hits.bits.iterator();
+      
+      int doc;
+      while ((doc = docs.nextDoc()) != DocIdSetIterator.NO_MORE_DOCS) {
         if (bits != null && bits.get(doc) == false) {
           doc++;
           continue;
         }
-=======
-      DocIdSetIterator docs = hits.bits.iterator();
-      
-      int doc;
-      while ((doc = docs.nextDoc()) != DocIdSetIterator.NO_MORE_DOCS) {
->>>>>>> 9074bf88
         // Skip missing docs:
         if (fv.exists(doc)) {
           counter.add(NumericUtils.doubleToSortableLong(fv.doubleVal(doc)));
