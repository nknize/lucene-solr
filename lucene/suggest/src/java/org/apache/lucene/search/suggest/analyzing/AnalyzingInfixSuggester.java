package org.apache.lucene.search.suggest.analyzing;

/*
 * Licensed to the Apache Software Foundation (ASF) under one or more
 * contributor license agreements.  See the NOTICE file distributed with
 * this work for additional information regarding copyright ownership.
 * The ASF licenses this file to You under the Apache License, Version 2.0
 * (the "License"); you may not use this file except in compliance with
 * the License.  You may obtain a copy of the License at
 *
 *     http://www.apache.org/licenses/LICENSE-2.0
 *
 * Unless required by applicable law or agreed to in writing, software
 * distributed under the License is distributed on an "AS IS" BASIS,
 * WITHOUT WARRANTIES OR CONDITIONS OF ANY KIND, either express or implied.
 * See the License for the specific language governing permissions and
 * limitations under the License.
 */

import java.io.Closeable;
import java.io.File;
import java.io.IOException;
import java.io.StringReader;
import java.util.ArrayList;
import java.util.HashSet;
import java.util.List;
import java.util.Set;

import org.apache.lucene.analysis.Analyzer;
import org.apache.lucene.analysis.AnalyzerWrapper;
import org.apache.lucene.analysis.TokenStream;
import org.apache.lucene.analysis.ngram.EdgeNGramTokenFilter;
import org.apache.lucene.analysis.tokenattributes.CharTermAttribute;
import org.apache.lucene.analysis.tokenattributes.OffsetAttribute;
import org.apache.lucene.codecs.lucene46.Lucene46Codec;
import org.apache.lucene.document.BinaryDocValuesField;
import org.apache.lucene.document.Document;
import org.apache.lucene.document.Field;
import org.apache.lucene.document.FieldType;
import org.apache.lucene.document.NumericDocValuesField;
import org.apache.lucene.document.StringField;
import org.apache.lucene.document.TextField;
import org.apache.lucene.index.AtomicReader;
import org.apache.lucene.index.AtomicReaderContext;
import org.apache.lucene.index.BinaryDocValues;
import org.apache.lucene.index.DirectoryReader;
import org.apache.lucene.index.FieldInfo.IndexOptions;
import org.apache.lucene.index.FilterAtomicReader;
import org.apache.lucene.index.IndexWriter;
import org.apache.lucene.index.IndexWriterConfig;
import org.apache.lucene.index.MultiDocValues;
import org.apache.lucene.index.SegmentReader;
import org.apache.lucene.index.Term;
import org.apache.lucene.index.sorter.EarlyTerminatingSortingCollector;
import org.apache.lucene.index.sorter.SortingMergePolicy;
import org.apache.lucene.search.BooleanClause;
import org.apache.lucene.search.BooleanQuery;
import org.apache.lucene.search.Collector;
import org.apache.lucene.search.FieldDoc;
import org.apache.lucene.search.IndexSearcher;
import org.apache.lucene.search.PrefixQuery;
import org.apache.lucene.search.Query;
import org.apache.lucene.search.SearcherManager;
import org.apache.lucene.search.Sort;
import org.apache.lucene.search.SortField;
import org.apache.lucene.search.TermQuery;
import org.apache.lucene.search.TopFieldCollector;
import org.apache.lucene.search.TopFieldDocs;
import org.apache.lucene.search.suggest.InputIterator;
import org.apache.lucene.search.suggest.Lookup.LookupResult; // javadocs
import org.apache.lucene.search.suggest.Lookup;
import org.apache.lucene.store.DataInput;
import org.apache.lucene.store.DataOutput;
import org.apache.lucene.store.Directory;
import org.apache.lucene.store.FSDirectory;
import org.apache.lucene.util.BytesRef;
import org.apache.lucene.util.IOUtils;
import org.apache.lucene.util.RamUsageEstimator;
import org.apache.lucene.util.Version;

// TODO:
//   - a PostingsFormat that stores super-high-freq terms as
//     a bitset should be a win for the prefix terms?
//     (LUCENE-5052)
//   - we could offer a better integration with
//     DocumentDictionary and NRT?  so that your suggester
//     "automatically" keeps in sync w/ your index

/** Analyzes the input text and then suggests matches based
 *  on prefix matches to any tokens in the indexed text.
 *  This also highlights the tokens that match.
 *
 *  <p>This just uses an ordinary Lucene index.  It
 *  supports payloads, and records these as a
 *  {@link BinaryDocValues} field.  Matches are sorted only
 *  by the suggest weight; it would be nice to support
 *  blended score + weight sort in the future.  This means
 *  this suggester best applies when there is a strong
 *  apriori ranking of all the suggestions. */

public class AnalyzingInfixSuggester extends Lookup implements Closeable {

  /** Field name used for the indexed text. */
  protected final static String TEXT_FIELD_NAME = "text";

  /** Field name used for the indexed text, as a
   * StringField, for exact lookup. */
  protected final static String EXACT_TEXT_FIELD_NAME = "exacttext";

  /** Analyzer used at search time */
  protected final Analyzer queryAnalyzer;
  /** Analyzer used at index time */
  protected final Analyzer indexAnalyzer;
  final Version matchVersion;
  private final Directory dir;
  final int minPrefixChars;

  /** Used for ongoing NRT additions/updates. */
  private IndexWriter writer;

  /** {@link IndexSearcher} used for lookups. */
  protected SearcherManager searcherMgr;

  /** Default minimum number of leading characters before
   *  PrefixQuery is used (4). */
  public static final int DEFAULT_MIN_PREFIX_CHARS = 4;

  /** How we sort the postings and search results. */
  private static final Sort SORT = new Sort(new SortField("weight", SortField.Type.LONG, true));

  /** Create a new instance, loading from a previously built
   *  directory, if it exists.  Note that {@link #close}
   *  will also close the provided directory. */
  public AnalyzingInfixSuggester(Version matchVersion, Directory dir, Analyzer analyzer) throws IOException {
    this(matchVersion, dir, analyzer, analyzer, DEFAULT_MIN_PREFIX_CHARS);
  }

  /** Create a new instance, loading from a previously built
   *  directory, if it exists. Note that {@link #close}
   *  will also close the provided directory.
   *
   *  @param minPrefixChars Minimum number of leading characters
   *     before PrefixQuery is used (default 4).
   *     Prefixes shorter than this are indexed as character
   *     ngrams (increasing index size but making lookups
   *     faster).
   */
  public AnalyzingInfixSuggester(Version matchVersion, Directory dir, Analyzer indexAnalyzer, Analyzer queryAnalyzer, int minPrefixChars) throws IOException {

    if (minPrefixChars < 0) {
      throw new IllegalArgumentException("minPrefixChars must be >= 0; got: " + minPrefixChars);
    }

    this.queryAnalyzer = queryAnalyzer;
    this.indexAnalyzer = indexAnalyzer;
    this.matchVersion = matchVersion;
    this.dir = dir;
    this.minPrefixChars = minPrefixChars;

    if (DirectoryReader.indexExists(dir)) {
      // Already built; open it:
      writer = new IndexWriter(dir,
                               getIndexWriterConfig(matchVersion, getGramAnalyzer(), IndexWriterConfig.OpenMode.APPEND));
      searcherMgr = new SearcherManager(writer, true, null);
    }
  }

  /** Override this to customize index settings, e.g. which
   *  codec to use. */
  protected IndexWriterConfig getIndexWriterConfig(Version matchVersion, Analyzer indexAnalyzer, IndexWriterConfig.OpenMode openMode) {
    IndexWriterConfig iwc = new IndexWriterConfig(matchVersion, indexAnalyzer);
    iwc.setCodec(new Lucene46Codec());
    iwc.setOpenMode(openMode);

    // This way all merged segments will be sorted at
    // merge time, allow for per-segment early termination
    // when those segments are searched:
    iwc.setMergePolicy(new SortingMergePolicy(iwc.getMergePolicy(), SORT));

    return iwc;
  }

  /** Subclass can override to choose a specific {@link
   *  Directory} implementation. */
  protected Directory getDirectory(File path) throws IOException {
    return FSDirectory.open(path);
  }

  @Override
  public void build(InputIterator iter) throws IOException {
    if (searcherMgr != null) {
      searcherMgr.close();
      searcherMgr = null;
    }

    if (writer != null) {
      writer.close();
      writer = null;
    }

    AtomicReader r = null;
    boolean success = false;
    try {
      // First pass: build a temporary normal Lucene index,
      // just indexing the suggestions as they iterate:
      writer = new IndexWriter(dir,
                               getIndexWriterConfig(matchVersion, getGramAnalyzer(), IndexWriterConfig.OpenMode.CREATE));
      BytesRef text;
      Document doc = new Document();
      FieldType ft = getTextFieldType();
      Field textField = new Field(TEXT_FIELD_NAME, "", ft);
      doc.add(textField);

      Field textGramField = new Field("textgrams", "", ft);
      doc.add(textGramField);

      Field exactTextField = new StringField(EXACT_TEXT_FIELD_NAME, "", Field.Store.NO);
      doc.add(exactTextField);

      Field textDVField = new BinaryDocValuesField(TEXT_FIELD_NAME, new BytesRef());
      doc.add(textDVField);

      // TODO: use threads...?
      Field weightField = new NumericDocValuesField("weight", 0L);
      doc.add(weightField);

      Field payloadField;
      if (iter.hasPayloads()) {
        payloadField = new BinaryDocValuesField("payloads", new BytesRef());
        doc.add(payloadField);
      } else {
        payloadField = null;
      }
      //long t0 = System.nanoTime();
      while ((text = iter.next()) != null) {
        String textString = text.utf8ToString();
        textField.setStringValue(textString);
        exactTextField.setStringValue(textString);
        textGramField.setStringValue(textString);
        textDVField.setBytesValue(text);
        weightField.setLongValue(iter.weight());
        if (iter.hasPayloads()) {
          payloadField.setBytesValue(iter.payload());
        }
        writer.addDocument(doc);
      }
      //System.out.println("initial indexing time: " + ((System.nanoTime()-t0)/1000000) + " msec");

      searcherMgr = new SearcherManager(writer, true, null);
      success = true;
    } finally {
      if (success) {
        IOUtils.close(r);
      } else {
        IOUtils.closeWhileHandlingException(writer, r);
        writer = null;
      }
    }
  }

  private Analyzer getGramAnalyzer() {
    return new AnalyzerWrapper(Analyzer.PER_FIELD_REUSE_STRATEGY) {
      @Override
      protected Analyzer getWrappedAnalyzer(String fieldName) {
        return indexAnalyzer;
      }

      @Override
      protected TokenStreamComponents wrapComponents(String fieldName, TokenStreamComponents components) {
        if (fieldName.equals("textgrams") && minPrefixChars > 0) {
          return new TokenStreamComponents(components.getTokenizer(),
                                           new EdgeNGramTokenFilter(matchVersion,
                                                                    components.getTokenStream(),
                                                                    1, minPrefixChars));
        } else {
          return components;
        }
      }
    };
  }

  /** Adds a new suggestion.  Be sure to use {@link #update}
   *  instead if you want to replace a previous suggestion.
   *  After adding or updating a batch of new suggestions,
   *  you must call {@link #refresh} in the end in order to
   *  see the suggestions in {@link #lookup} */
  public void add(BytesRef text, long weight, BytesRef payload) throws IOException {
    if (searcherMgr == null) {
      throw new IllegalStateException("suggester was not built");
    }
    String textString = text.utf8ToString();
    Document doc = new Document();
    FieldType ft = getTextFieldType();
    doc.add(new Field(TEXT_FIELD_NAME, textString, ft));
    doc.add(new Field("textgrams", textString, ft));
    doc.add(new StringField(EXACT_TEXT_FIELD_NAME, textString, Field.Store.NO));
    doc.add(new BinaryDocValuesField(TEXT_FIELD_NAME, text));
    doc.add(new NumericDocValuesField("weight", weight));
    if (payload != null) {
      doc.add(new BinaryDocValuesField("payloads", payload));
    }
    writer.addDocument(doc);
  }

  /** Updates a previous suggestion, matching the exact same
   *  text as before.  Use this to change the weight or
   *  payload of an already added suggstion.  If you know
   *  this text is not already present you can use {@link
   *  #add} instead.  After adding or updating a batch of
   *  new suggestions, you must call {@link #refresh} in the
   *  end in order to see the suggestions in {@link #lookup} */
  public void update(BytesRef text, long weight, BytesRef payload) throws IOException {
    if (searcherMgr == null) {
      throw new IllegalStateException("suggester was not built");
    }
    String textString = text.utf8ToString();
    Document doc = new Document();
    FieldType ft = getTextFieldType();
    doc.add(new Field(TEXT_FIELD_NAME, textString, ft));
    doc.add(new Field("textgrams", textString, ft));
    doc.add(new StringField(EXACT_TEXT_FIELD_NAME, textString, Field.Store.NO));
    doc.add(new BinaryDocValuesField(TEXT_FIELD_NAME, text));
    doc.add(new NumericDocValuesField("weight", weight));
    if (payload != null) {
      doc.add(new BinaryDocValuesField("payloads", payload));
    }
    writer.updateDocument(new Term(EXACT_TEXT_FIELD_NAME, textString), doc);
  }

  /** Reopens the underlying searcher; it's best to "batch
   *  up" many additions/updates, and then call refresh
   *  once in the end. */
  public void refresh() throws IOException {
    if (searcherMgr == null) {
      throw new IllegalStateException("suggester was not built");
    }
    searcherMgr.maybeRefreshBlocking();
  }

<<<<<<< HEAD
  /** Commits changes to the underlying index. */
  public void commit() throws IOException {
    if (searcherMgr == null) {
      throw new IllegalStateException("suggester was not built");
    }
    writer.commit();
  }

  private void initSorter() {
    sorter = new Sorter() {

        @Override
        public Sorter.DocMap sort(AtomicReader reader) throws IOException {
          final NumericDocValues weights = reader.getNumericDocValues("weight");
          final Sorter.DocComparator comparator = new Sorter.DocComparator() {
              @Override
              public int compare(int docID1, int docID2) {
                final long v1 = weights.get(docID1);
                final long v2 = weights.get(docID2);
                // Reverse sort (highest weight first);
                // java7 only:
                //return Long.compare(v2, v1);
                if (v1 > v2) {
                  return -1;
                } else if (v1 < v2) {
                  return 1;
                } else {
                  return 0;
                }
              }
            };
          return Sorter.sort(reader.maxDoc(), comparator);
        }

        @Override
        public String getID() {
          return "BySuggestWeight";
        }
      };
  }

=======
>>>>>>> e8c203b5
  /**
   * Subclass can override this method to change the field type of the text field
   * e.g. to change the index options
   */
  protected FieldType getTextFieldType(){
    FieldType ft = new FieldType(TextField.TYPE_NOT_STORED);
    ft.setIndexOptions(IndexOptions.DOCS_ONLY);
    ft.setOmitNorms(true);

    return ft;
  }

  @Override
  public List<LookupResult> lookup(CharSequence key, boolean onlyMorePopular, int num) throws IOException {
    return lookup(key, num, true, true);
  }

  /** This is called if the last token isn't ended
   *  (e.g. user did not type a space after it).  Return an
   *  appropriate Query clause to add to the BooleanQuery. */
  protected Query getLastTokenQuery(String token) throws IOException {
    if (token.length() < minPrefixChars) {
      // The leading ngram was directly indexed:
      return new TermQuery(new Term("textgrams", token));
    }

    return new PrefixQuery(new Term(TEXT_FIELD_NAME, token));
  }

  /** Retrieve suggestions, specifying whether all terms
   *  must match ({@code allTermsRequired}) and whether the hits
   *  should be highlighted ({@code doHighlight}). */
  public List<LookupResult> lookup(CharSequence key, int num, boolean allTermsRequired, boolean doHighlight) throws IOException {

    if (searcherMgr == null) {
      throw new IllegalStateException("suggester was not built");
    }

    final BooleanClause.Occur occur;
    if (allTermsRequired) {
      occur = BooleanClause.Occur.MUST;
    } else {
      occur = BooleanClause.Occur.SHOULD;
    }

    BooleanQuery query;
    Set<String> matchedTokens = new HashSet<>();
    String prefixToken = null;

    try (TokenStream ts = queryAnalyzer.tokenStream("", new StringReader(key.toString()))) {
      //long t0 = System.currentTimeMillis();
      ts.reset();
      final CharTermAttribute termAtt = ts.addAttribute(CharTermAttribute.class);
      final OffsetAttribute offsetAtt = ts.addAttribute(OffsetAttribute.class);
      String lastToken = null;
      query = new BooleanQuery();
      int maxEndOffset = -1;
      matchedTokens = new HashSet<>();
      while (ts.incrementToken()) {
        if (lastToken != null) {  
          matchedTokens.add(lastToken);
          query.add(new TermQuery(new Term(TEXT_FIELD_NAME, lastToken)), occur);
        }
        lastToken = termAtt.toString();
        if (lastToken != null) {
          maxEndOffset = Math.max(maxEndOffset, offsetAtt.endOffset());
        }
      }
      ts.end();

      if (lastToken != null) {
        Query lastQuery;
        if (maxEndOffset == offsetAtt.endOffset()) {
          // Use PrefixQuery (or the ngram equivalent) when
          // there was no trailing discarded chars in the
          // string (e.g. whitespace), so that if query does
          // not end with a space we show prefix matches for
          // that token:
          lastQuery = getLastTokenQuery(lastToken);
          prefixToken = lastToken;
        } else {
          // Use TermQuery for an exact match if there were
          // trailing discarded chars (e.g. whitespace), so
          // that if query ends with a space we only show
          // exact matches for that term:
          matchedTokens.add(lastToken);
          lastQuery = new TermQuery(new Term(TEXT_FIELD_NAME, lastToken));
        }
        if (lastQuery != null) {
          query.add(lastQuery, occur);
        }
      }
    }

    // TODO: we could allow blended sort here, combining
    // weight w/ score.  Now we ignore score and sort only
    // by weight:

    //System.out.println("INFIX query=" + query);

    Query finalQuery = finishQuery(query, allTermsRequired);

    //System.out.println("finalQuery=" + query);

    // Sort by weight, descending:
    TopFieldCollector c = TopFieldCollector.create(SORT, num, true, false, false, false);

    // We sorted postings by weight during indexing, so we
    // only retrieve the first num hits now:
    Collector c2 = new EarlyTerminatingSortingCollector(c, SORT, num);
    IndexSearcher searcher = searcherMgr.acquire();
    List<LookupResult> results = null;
    try {
      //System.out.println("got searcher=" + searcher);
      searcher.search(finalQuery, c2);

      TopFieldDocs hits = (TopFieldDocs) c.topDocs();

      // Slower way if postings are not pre-sorted by weight:
      // hits = searcher.search(query, null, num, SORT);
      results = createResults(searcher, hits, num, key, doHighlight, matchedTokens, prefixToken);
    } finally {
      searcherMgr.release(searcher);
    }

    //System.out.println((System.currentTimeMillis() - t0) + " msec for infix suggest");
    //System.out.println(results);

    return results;
  }

  /**
   * Create the results based on the search hits.
   * Can be overridden by subclass to add particular behavior (e.g. weight transformation)
   * @throws IOException If there are problems reading fields from the underlying Lucene index.
   */
  protected List<LookupResult> createResults(IndexSearcher searcher, TopFieldDocs hits, int num,
                                             CharSequence charSequence,
                                             boolean doHighlight, Set<String> matchedTokens, String prefixToken)
      throws IOException {

    BinaryDocValues textDV = MultiDocValues.getBinaryValues(searcher.getIndexReader(), TEXT_FIELD_NAME);

    // This will just be null if app didn't pass payloads to build():
    // TODO: maybe just stored fields?  they compress...
    BinaryDocValues payloadsDV = MultiDocValues.getBinaryValues(searcher.getIndexReader(), "payloads");
    List<LookupResult> results = new ArrayList<>();
    BytesRef scratch = new BytesRef();
    for (int i=0;i<hits.scoreDocs.length;i++) {
      FieldDoc fd = (FieldDoc) hits.scoreDocs[i];
      textDV.get(fd.doc, scratch);
      String text = scratch.utf8ToString();
      long score = (Long) fd.fields[0];

      BytesRef payload;
      if (payloadsDV != null) {
        payload = new BytesRef();
        payloadsDV.get(fd.doc, payload);
      } else {
        payload = null;
      }

      LookupResult result;

      if (doHighlight) {
        Object highlightKey = highlight(text, matchedTokens, prefixToken);
        result = new LookupResult(highlightKey.toString(), highlightKey, score, payload);
      } else {
        result = new LookupResult(text, score, payload);
      }

      results.add(result);
    }

    return results;
  }

  /** Subclass can override this to tweak the Query before
   *  searching. */
  protected Query finishQuery(BooleanQuery in, boolean allTermsRequired) {
    return in;
  }

  /** Override this method to customize the Object
   *  representing a single highlighted suggestions; the
   *  result is set on each {@link
   *  LookupResult#highlightKey} member. */
  protected Object highlight(String text, Set<String> matchedTokens, String prefixToken) throws IOException {
    try (TokenStream ts = queryAnalyzer.tokenStream("text", new StringReader(text))) {
      CharTermAttribute termAtt = ts.addAttribute(CharTermAttribute.class);
      OffsetAttribute offsetAtt = ts.addAttribute(OffsetAttribute.class);
      ts.reset();
      StringBuilder sb = new StringBuilder();
      int upto = 0;
      while (ts.incrementToken()) {
        String token = termAtt.toString();
        int startOffset = offsetAtt.startOffset();
        int endOffset = offsetAtt.endOffset();
        if (upto < startOffset) {
          addNonMatch(sb, text.substring(upto, startOffset));
          upto = startOffset;
        } else if (upto > startOffset) {
          continue;
        }
        
        if (matchedTokens.contains(token)) {
          // Token matches.
          addWholeMatch(sb, text.substring(startOffset, endOffset), token);
          upto = endOffset;
        } else if (prefixToken != null && token.startsWith(prefixToken)) {
          addPrefixMatch(sb, text.substring(startOffset, endOffset), token, prefixToken);
          upto = endOffset;
        }
      }
      ts.end();
      int endOffset = offsetAtt.endOffset();
      if (upto < endOffset) {
        addNonMatch(sb, text.substring(upto));
      }
      return sb.toString();
    }
  }

  /** Called while highlighting a single result, to append a
   *  non-matching chunk of text from the suggestion to the
   *  provided fragments list.
   *  @param sb The {@code StringBuilder} to append to
   *  @param text The text chunk to add
   */
  protected void addNonMatch(StringBuilder sb, String text) {
    sb.append(text);
  }

  /** Called while highlighting a single result, to append
   *  the whole matched token to the provided fragments list.
   *  @param sb The {@code StringBuilder} to append to
   *  @param surface The surface form (original) text
   *  @param analyzed The analyzed token corresponding to the surface form text
   */
  protected void addWholeMatch(StringBuilder sb, String surface, String analyzed) {
    sb.append("<b>");
    sb.append(surface);
    sb.append("</b>");
  }

  /** Called while highlighting a single result, to append a
   *  matched prefix token, to the provided fragments list.
   *  @param sb The {@code StringBuilder} to append to
   *  @param surface The fragment of the surface form
   *        (indexed during {@link #build}, corresponding to
   *        this match
   *  @param analyzed The analyzed token that matched
   *  @param prefixToken The prefix of the token that matched
   */
  protected void addPrefixMatch(StringBuilder sb, String surface, String analyzed, String prefixToken) {
    // TODO: apps can try to invert their analysis logic
    // here, e.g. downcase the two before checking prefix:
    sb.append("<b>");
    sb.append(surface.substring(0, prefixToken.length()));
    sb.append("</b>");
    if (prefixToken.length() < surface.length()) {
      sb.append(surface.substring(prefixToken.length()));
    }
  }

  @Override
  public boolean store(DataOutput in) throws IOException {
    return false;
  }

  @Override
  public boolean load(DataInput out) throws IOException {
    return false;
  }

  @Override
  public void close() throws IOException {
    if (searcherMgr != null) {
      searcherMgr.close();
      searcherMgr = null;
    }
    if (writer != null) {
      writer.close();
      dir.close();
      writer = null;
    }
  }

  @Override
  public long sizeInBytes() {
    long mem = RamUsageEstimator.shallowSizeOf(this);
    try {
      if (searcherMgr != null) {
        IndexSearcher searcher = searcherMgr.acquire();
        try {
          for (AtomicReaderContext context : searcher.getIndexReader().leaves()) {
            AtomicReader reader = FilterAtomicReader.unwrap(context.reader());
            if (reader instanceof SegmentReader) {
              mem += ((SegmentReader) context.reader()).ramBytesUsed();
            }
          }
        } finally {
          searcherMgr.release(searcher);
        }
      }
      return mem;
    } catch (IOException ioe) {
      throw new RuntimeException(ioe);
    }
  }

  @Override
  public long getCount() throws IOException {
    IndexSearcher searcher = searcherMgr.acquire();
    try {
      return searcher.getIndexReader().numDocs();
    } finally {
      searcherMgr.release(searcher);
    }
  }
};<|MERGE_RESOLUTION|>--- conflicted
+++ resolved
@@ -337,7 +337,6 @@
     searcherMgr.maybeRefreshBlocking();
   }
 
-<<<<<<< HEAD
   /** Commits changes to the underlying index. */
   public void commit() throws IOException {
     if (searcherMgr == null) {
@@ -346,41 +345,6 @@
     writer.commit();
   }
 
-  private void initSorter() {
-    sorter = new Sorter() {
-
-        @Override
-        public Sorter.DocMap sort(AtomicReader reader) throws IOException {
-          final NumericDocValues weights = reader.getNumericDocValues("weight");
-          final Sorter.DocComparator comparator = new Sorter.DocComparator() {
-              @Override
-              public int compare(int docID1, int docID2) {
-                final long v1 = weights.get(docID1);
-                final long v2 = weights.get(docID2);
-                // Reverse sort (highest weight first);
-                // java7 only:
-                //return Long.compare(v2, v1);
-                if (v1 > v2) {
-                  return -1;
-                } else if (v1 < v2) {
-                  return 1;
-                } else {
-                  return 0;
-                }
-              }
-            };
-          return Sorter.sort(reader.maxDoc(), comparator);
-        }
-
-        @Override
-        public String getID() {
-          return "BySuggestWeight";
-        }
-      };
-  }
-
-=======
->>>>>>> e8c203b5
   /**
    * Subclass can override this method to change the field type of the text field
    * e.g. to change the index options
