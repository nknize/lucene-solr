/*
 * Licensed to the Apache Software Foundation (ASF) under one or more
 * contributor license agreements.  See the NOTICE file distributed with
 * this work for additional information regarding copyright ownership.
 * The ASF licenses this file to You under the Apache License, Version 2.0
 * (the "License"); you may not use this file except in compliance with
 * the License.  You may obtain a copy of the License at
 *
 *     http://www.apache.org/licenses/LICENSE-2.0
 *
 * Unless required by applicable law or agreed to in writing, software
 * distributed under the License is distributed on an "AS IS" BASIS,
 * WITHOUT WARRANTIES OR CONDITIONS OF ANY KIND, either express or implied.
 * See the License for the specific language governing permissions and
 * limitations under the License.
 */
package org.apache.solr.client.solrj.impl;

import java.io.IOException;
import java.lang.invoke.MethodHandles;
import java.util.Collections;
import java.util.HashMap;
import java.util.HashSet;
import java.util.List;
import java.util.Map;
import java.util.Set;
import java.util.concurrent.TimeUnit;

import org.apache.http.client.HttpClient;
import org.apache.solr.client.solrj.SolrClient;
import org.apache.solr.client.solrj.SolrServerException;
import org.apache.solr.client.solrj.impl.HttpSolrClient.RemoteSolrException;
import org.apache.solr.client.solrj.request.CollectionAdminRequest;
import org.apache.solr.client.solrj.request.QueryRequest;
import org.apache.solr.common.cloud.Aliases;
import org.apache.solr.common.cloud.ClusterState;
import org.apache.solr.common.cloud.ClusterState.CollectionRef;
import org.apache.solr.common.cloud.ZkStateReader;
import org.apache.solr.common.params.ModifiableSolrParams;
import org.apache.solr.common.util.NamedList;
import org.apache.solr.common.util.SimpleOrderedMap;
import org.slf4j.Logger;
import org.slf4j.LoggerFactory;

public class HttpClusterStateProvider implements ClusterStateProvider {
  private static final Logger log = LoggerFactory.getLogger(MethodHandles.lookup().lookupClass());

  private String urlScheme;
  volatile Set<String> liveNodes;
  long liveNodesTimestamp = 0;
  volatile Map<String, List<String>> aliases;
  long aliasesTimestamp = 0;

  private int cacheTimeout = 5; // the liveNodes and aliases cache will be invalidated after 5 secs
  final HttpClient httpClient;
  final boolean clientIsInternal;

  public HttpClusterStateProvider(List<String> solrUrls, HttpClient httpClient) throws Exception {
    this.httpClient = httpClient == null? HttpClientUtil.createClient(null): httpClient;
    this.clientIsInternal = httpClient == null;
    for (String solrUrl: solrUrls) {
      urlScheme = solrUrl.startsWith("https")? "https": "http";
      try (SolrClient initialClient = new HttpSolrClient.Builder().withBaseSolrUrl(solrUrl).withHttpClient(httpClient).build()) {
        Set<String> liveNodes = fetchLiveNodes(initialClient); // throws exception if unable to fetch
        this.liveNodes = liveNodes;
        liveNodesTimestamp = System.nanoTime();
        break;
      } catch (IOException e) {
        log.warn("Attempt to fetch live_nodes from " + solrUrl + " failed.", e);
      }
    }

    if (this.liveNodes == null || this.liveNodes.isEmpty()) {
      throw new RuntimeException("Tried fetching live_nodes using Solr URLs provided, i.e. " + solrUrls + ". However, "
          + "succeeded in obtaining the cluster state from none of them."
          + "If you think your Solr cluster is up and is accessible,"
          + " you could try re-creating a new CloudSolrClient using working"
          + " solrUrl(s) or zkHost(s).");
    }
  }

  @Override
  public void close() throws IOException {
    if (this.clientIsInternal && this.httpClient != null) {
      HttpClientUtil.close(httpClient);
    }
  }

  @Override
  public CollectionRef getState(String collection) {
    for (String nodeName: liveNodes) {
      try (HttpSolrClient client = new HttpSolrClient.Builder().
          withBaseSolrUrl(ZkStateReader.getBaseUrlForNodeName(nodeName, urlScheme)).
          withHttpClient(httpClient).build()) {
        ClusterState cs = fetchClusterState(client, collection, null);
        return cs.getCollectionRef(collection);
      } catch (SolrServerException | RemoteSolrException | IOException e) {
        if (e.getMessage().contains(collection + " not found")) {
          // Cluster state for the given collection was not found.
          // Lets fetch/update our aliases:
          getAliases(true);
          return null;
        }
        log.warn("Attempt to fetch cluster state from " +
            ZkStateReader.getBaseUrlForNodeName(nodeName, urlScheme) + " failed.", e);
      }
    }
    throw new RuntimeException("Tried fetching cluster state using the node names we knew of, i.e. " + liveNodes +". However, "
        + "succeeded in obtaining the cluster state from none of them."
        + "If you think your Solr cluster is up and is accessible,"
        + " you could try re-creating a new CloudSolrClient using working"
        + " solrUrl(s) or zkHost(s).");
  }

  @SuppressWarnings({"rawtypes", "unchecked"})
  private ClusterState fetchClusterState(SolrClient client, String collection, Map<String, Object> clusterProperties) throws SolrServerException, IOException {
    ModifiableSolrParams params = new ModifiableSolrParams();
    if (collection != null) {
      params.set("collection", collection);
    }
    params.set("action", "CLUSTERSTATUS");
    QueryRequest request = new QueryRequest(params);
    request.setPath("/admin/collections");
    NamedList cluster = (SimpleOrderedMap) client.request(request).get("cluster");
    Map<String, Object> collectionsMap;
    if (collection != null) {
      collectionsMap = Collections.singletonMap(collection,
          ((NamedList) cluster.get("collections")).get(collection));
    } else {
      collectionsMap = ((NamedList)cluster.get("collections")).asMap(10);
    }
    int znodeVersion;
    if (collection != null) {
      znodeVersion =  (int)((Map<String, Object>)(collectionsMap).get(collection)).get("znodeVersion");
    } else {
      znodeVersion = -1;
    }
    Set<String> liveNodes = new HashSet((List<String>)(cluster.get("live_nodes")));
    this.liveNodes = liveNodes;
    liveNodesTimestamp = System.nanoTime();
    ClusterState cs = ClusterState.load(znodeVersion, collectionsMap, liveNodes, ZkStateReader.CLUSTER_STATE);
    if (clusterProperties != null) {
      Map<String, Object> properties = (Map<String, Object>) cluster.get("properties");
      if (properties != null) {
        clusterProperties.putAll(properties);
      }
    }
    return cs;
  }

  @Override
  public Set<String> getLiveNodes() {
    if (liveNodes == null) {
      throw new RuntimeException("We don't know of any live_nodes to fetch the"
          + " latest live_nodes information from. "
          + "If you think your Solr cluster is up and is accessible,"
          + " you could try re-creating a new CloudSolrClient using working"
          + " solrUrl(s) or zkHost(s).");
    }
    if (TimeUnit.SECONDS.convert((System.nanoTime() - liveNodesTimestamp), TimeUnit.NANOSECONDS) > getCacheTimeout()) {
      for (String nodeName: liveNodes) {
        try (HttpSolrClient client = new HttpSolrClient.Builder().
            withBaseSolrUrl(ZkStateReader.getBaseUrlForNodeName(nodeName, urlScheme)).
            withHttpClient(httpClient).build()) {
          Set<String> liveNodes = fetchLiveNodes(client);
          this.liveNodes = (liveNodes);
          liveNodesTimestamp = System.nanoTime();
          return liveNodes;
        } catch (Exception e) {
          log.warn("Attempt to fetch live_nodes from " +
              ZkStateReader.getBaseUrlForNodeName(nodeName, urlScheme) + " failed.", e);
        }
      }
      throw new RuntimeException("Tried fetching live_nodes using all the node names we knew of, i.e. " + liveNodes +". However, "
          + "succeeded in obtaining the cluster state from none of them."
          + "If you think your Solr cluster is up and is accessible,"
          + " you could try re-creating a new CloudSolrClient using working"
          + " solrUrl(s) or zkHost(s).");
    } else {
      return liveNodes; // cached copy is fresh enough
    }
  }

  private static Set<String> fetchLiveNodes(SolrClient client) throws Exception {
    ModifiableSolrParams params = new ModifiableSolrParams();
    params.set("action", "CLUSTERSTATUS");
    QueryRequest request = new QueryRequest(params);
    request.setPath("/admin/collections");
    NamedList cluster = (SimpleOrderedMap) client.request(request).get("cluster");
    Set<String> liveNodes = new HashSet((List<String>)(cluster.get("live_nodes")));
    return liveNodes;
  }

  @Override
  public List<String> resolveAlias(String aliasName) {
    return Aliases.resolveAliasesGivenAliasMap(getAliases(false), aliasName);
  }

  private Map<String, List<String>> getAliases(boolean forceFetch) {
    if (this.liveNodes == null) {
      throw new RuntimeException("We don't know of any live_nodes to fetch the"
          + " latest aliases information from. "
          + "If you think your Solr cluster is up and is accessible,"
          + " you could try re-creating a new CloudSolrClient using working"
          + " solrUrl(s) or zkHost(s).");
    }

    if (forceFetch || this.aliases == null ||
        TimeUnit.SECONDS.convert((System.nanoTime() - aliasesTimestamp), TimeUnit.NANOSECONDS) > getCacheTimeout()) {
      for (String nodeName: liveNodes) {
        try (HttpSolrClient client = new HttpSolrClient.Builder().
            withBaseSolrUrl(ZkStateReader.getBaseUrlForNodeName(nodeName, urlScheme)).
            withHttpClient(httpClient).build()) {

          Map<String, List<String>> aliases = new CollectionAdminRequest.ListAliases().process(client).getAliasesAsLists();
          this.aliases = aliases;
          this.aliasesTimestamp = System.nanoTime();
          return Collections.unmodifiableMap(this.aliases);
        } catch (SolrServerException | RemoteSolrException | IOException e) {
          // Situation where we're hitting an older Solr which doesn't have LISTALIASES
          if (e instanceof RemoteSolrException && ((RemoteSolrException)e).code()==400) {
            log.warn("LISTALIASES not found, possibly using older Solr server. Aliases won't work"
                + " unless you re-create the CloudSolrClient using zkHost(s) or upgrade Solr server", e);
            this.aliases = Collections.emptyMap();
            this.aliasesTimestamp = System.nanoTime();
            return aliases;
          }
          log.warn("Attempt to fetch cluster state from " +
              ZkStateReader.getBaseUrlForNodeName(nodeName, urlScheme) + " failed.", e);
        }
      }

      throw new RuntimeException("Tried fetching aliases using all the node names we knew of, i.e. " + liveNodes +". However, "
          + "succeeded in obtaining the cluster state from none of them."
          + "If you think your Solr cluster is up and is accessible,"
          + " you could try re-creating a new CloudSolrClient using a working"
          + " solrUrl or zkHost.");
    } else {
      return Collections.unmodifiableMap(this.aliases); // cached copy is fresh enough
    }
  }

  @Override
  public ClusterState getClusterState() throws IOException {
    for (String nodeName: liveNodes) {
      try (HttpSolrClient client = new HttpSolrClient.Builder().
          withBaseSolrUrl(ZkStateReader.getBaseUrlForNodeName(nodeName, urlScheme)).
          withHttpClient(httpClient).build()) {
        ClusterState cs = fetchClusterState(client, null, null);
        return cs;
      } catch (SolrServerException | RemoteSolrException | IOException e) {
        log.warn("Attempt to fetch cluster state from " +
            ZkStateReader.getBaseUrlForNodeName(nodeName, urlScheme) + " failed.", e);
      }
    }
    throw new RuntimeException("Tried fetching cluster state using the node names we knew of, i.e. " + liveNodes +". However, "
        + "succeeded in obtaining the cluster state from none of them."
        + "If you think your Solr cluster is up and is accessible,"
        + " you could try re-creating a new CloudSolrClient using working"
        + " solrUrl(s) or zkHost(s).");
  }

  @Override
<<<<<<< HEAD
  public ClusterState getClusterState() throws IOException {
=======
  public Map<String, Object> getClusterProperties() {
>>>>>>> 487f6762
    for (String nodeName: liveNodes) {
      try (HttpSolrClient client = new HttpSolrClient.Builder().
          withBaseSolrUrl(ZkStateReader.getBaseUrlForNodeName(nodeName, urlScheme)).
          withHttpClient(httpClient).build()) {
<<<<<<< HEAD
        ClusterState cs = fetchClusterState(client, null);
        return cs;
=======
        Map<String, Object> clusterProperties = new HashMap<>();
        fetchClusterState(client, null, clusterProperties);
        return clusterProperties;
>>>>>>> 487f6762
      } catch (SolrServerException | RemoteSolrException | IOException e) {
        log.warn("Attempt to fetch cluster state from " +
            ZkStateReader.getBaseUrlForNodeName(nodeName, urlScheme) + " failed.", e);
      }
    }
    throw new RuntimeException("Tried fetching cluster state using the node names we knew of, i.e. " + liveNodes +". However, "
        + "succeeded in obtaining the cluster state from none of them."
        + "If you think your Solr cluster is up and is accessible,"
        + " you could try re-creating a new CloudSolrClient using working"
        + " solrUrl(s) or zkHost(s).");
  }

  @Override
<<<<<<< HEAD
  public Map<String, Object> getClusterProperties() {
=======
  public String getPolicyNameByCollection(String coll) {
>>>>>>> 487f6762
    throw new UnsupportedOperationException("Fetching cluster properties not supported"
        + " using the HttpClusterStateProvider. "
        + "ZkClientClusterStateProvider can be used for this."); // TODO
  }

  @Override
<<<<<<< HEAD
  public String getPolicyNameByCollection(String coll) {
    throw new UnsupportedOperationException("Fetching cluster properties not supported"
        + " using the HttpClusterStateProvider. "
        + "ZkClientClusterStateProvider can be used for this."); // TODO
  }

  @Override
=======
>>>>>>> 487f6762
  public Object getClusterProperty(String propertyName) {
    if (propertyName.equals(ZkStateReader.URL_SCHEME)) {
      return this.urlScheme;
    }
    return getClusterProperties().get(propertyName);
  }

  @Override
  public void connect() {}

  public int getCacheTimeout() {
    return cacheTimeout;
  }

  public void setCacheTimeout(int cacheTimeout) {
    this.cacheTimeout = cacheTimeout;
  }

}<|MERGE_RESOLUTION|>--- conflicted
+++ resolved
@@ -261,23 +261,14 @@
   }
 
   @Override
-<<<<<<< HEAD
-  public ClusterState getClusterState() throws IOException {
-=======
   public Map<String, Object> getClusterProperties() {
->>>>>>> 487f6762
     for (String nodeName: liveNodes) {
       try (HttpSolrClient client = new HttpSolrClient.Builder().
           withBaseSolrUrl(ZkStateReader.getBaseUrlForNodeName(nodeName, urlScheme)).
           withHttpClient(httpClient).build()) {
-<<<<<<< HEAD
-        ClusterState cs = fetchClusterState(client, null);
-        return cs;
-=======
         Map<String, Object> clusterProperties = new HashMap<>();
         fetchClusterState(client, null, clusterProperties);
         return clusterProperties;
->>>>>>> 487f6762
       } catch (SolrServerException | RemoteSolrException | IOException e) {
         log.warn("Attempt to fetch cluster state from " +
             ZkStateReader.getBaseUrlForNodeName(nodeName, urlScheme) + " failed.", e);
@@ -291,18 +282,6 @@
   }
 
   @Override
-<<<<<<< HEAD
-  public Map<String, Object> getClusterProperties() {
-=======
-  public String getPolicyNameByCollection(String coll) {
->>>>>>> 487f6762
-    throw new UnsupportedOperationException("Fetching cluster properties not supported"
-        + " using the HttpClusterStateProvider. "
-        + "ZkClientClusterStateProvider can be used for this."); // TODO
-  }
-
-  @Override
-<<<<<<< HEAD
   public String getPolicyNameByCollection(String coll) {
     throw new UnsupportedOperationException("Fetching cluster properties not supported"
         + " using the HttpClusterStateProvider. "
@@ -310,8 +289,6 @@
   }
 
   @Override
-=======
->>>>>>> 487f6762
   public Object getClusterProperty(String propertyName) {
     if (propertyName.equals(ZkStateReader.URL_SCHEME)) {
       return this.urlScheme;
