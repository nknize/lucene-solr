/*
 * Licensed to the Apache Software Foundation (ASF) under one or more
 * contributor license agreements.  See the NOTICE file distributed with
 * this work for additional information regarding copyright ownership.
 * The ASF licenses this file to You under the Apache License, Version 2.0
 * (the "License"); you may not use this file except in compliance with
 * the License.  You may obtain a copy of the License at
 *
 *     http://www.apache.org/licenses/LICENSE-2.0
 *
 * Unless required by applicable law or agreed to in writing, software
 * distributed under the License is distributed on an "AS IS" BASIS,
 * WITHOUT WARRANTIES OR CONDITIONS OF ANY KIND, either express or implied.
 * See the License for the specific language governing permissions and
 * limitations under the License.
 */
package org.apache.solr.cloud;


import java.io.IOException;
import java.lang.invoke.MethodHandles;
import java.util.ArrayList;
import java.util.Collections;
import java.util.HashMap;
import java.util.List;
import java.util.Map;
import java.util.concurrent.TimeUnit;

import com.google.common.collect.ImmutableMap;
import org.apache.solr.client.solrj.cloud.autoscaling.Policy;
import org.apache.solr.client.solrj.cloud.autoscaling.PolicyHelper;
import org.apache.solr.client.solrj.cloud.autoscaling.SolrCloudManager;
import org.apache.solr.cloud.OverseerCollectionMessageHandler.Cmd;
import org.apache.solr.common.SolrCloseableLatch;
import org.apache.solr.common.SolrException;
import org.apache.solr.common.cloud.ClusterState;
import org.apache.solr.common.cloud.DocCollection;
import org.apache.solr.common.cloud.Replica;
import org.apache.solr.common.cloud.ReplicaPosition;
import org.apache.solr.common.cloud.ZkNodeProps;
import org.apache.solr.common.cloud.ZkStateReader;
import org.apache.solr.common.params.CommonAdminParams;
import org.apache.solr.common.params.CoreAdminParams;
import org.apache.solr.common.util.NamedList;
import org.apache.solr.common.util.SimpleOrderedMap;
import org.apache.solr.common.util.Utils;
import org.slf4j.Logger;
import org.slf4j.LoggerFactory;

import static org.apache.solr.cloud.Assign.getNodesForNewReplicas;
import static org.apache.solr.cloud.OverseerCollectionMessageHandler.RANDOM;
import static org.apache.solr.common.cloud.ZkStateReader.COLLECTION_PROP;
import static org.apache.solr.common.cloud.ZkStateReader.NRT_REPLICAS;
import static org.apache.solr.common.cloud.ZkStateReader.PULL_REPLICAS;
import static org.apache.solr.common.cloud.ZkStateReader.REPLICATION_FACTOR;
import static org.apache.solr.common.cloud.ZkStateReader.SHARD_ID_PROP;
import static org.apache.solr.common.cloud.ZkStateReader.TLOG_REPLICAS;
import static org.apache.solr.common.params.CommonAdminParams.ASYNC;

public class CreateShardCmd implements Cmd {
  private static final Logger log = LoggerFactory.getLogger(MethodHandles.lookup().lookupClass());
  private final OverseerCollectionMessageHandler ocmh;

  public CreateShardCmd(OverseerCollectionMessageHandler ocmh) {
    this.ocmh = ocmh;
  }

  @Override
  public void call(ClusterState clusterState, ZkNodeProps message, NamedList results) throws Exception {
    String collectionName = message.getStr(COLLECTION_PROP);
    String sliceName = message.getStr(SHARD_ID_PROP);
    boolean waitForFinalState = message.getBool(CommonAdminParams.WAIT_FOR_FINAL_STATE, false);

    log.info("Create shard invoked: {}", message);
    if (collectionName == null || sliceName == null)
      throw new SolrException(SolrException.ErrorCode.BAD_REQUEST, "'collection' and 'shard' are required parameters");

    DocCollection collection = clusterState.getCollection(collectionName);

    ZkStateReader zkStateReader = ocmh.zkStateReader;
<<<<<<< HEAD
    SolrCloseableLatch countDownLatch;
    try {
      List<ReplicaPosition> positions = buildReplicaPositions(ocmh.cloudManager, clusterState, collectionName, message);
=======
    PolicyHelper.SessionWrapper sessionWrapper = null;
    boolean usePolicyFramework = usePolicyFramework(collection,ocmh);
    List<ReplicaPosition> positions = null;
    SolrCloseableLatch countDownLatch;
    try {
      if (usePolicyFramework) {
        if (collection.getPolicyName() != null) message.getProperties().put(Policy.POLICY, collection.getPolicyName());
        positions = Assign.identifyNodes(ocmh,
            clusterState,
            Assign.getLiveOrLiveAndCreateNodeSetList(clusterState.getLiveNodes(), message, RANDOM),
            collectionName,
            message,
            Collections.singletonList(sliceName),
            numNrtReplicas,
            numTlogReplicas,
            numPullReplicas);
        sessionWrapper = PolicyHelper.getLastSessionWrapper(true);
      } else {
        List<Assign.ReplicaCount> sortedNodeList = getNodesForNewReplicas(clusterState, collectionName, sliceName, totalReplicas,
            createNodeSetStr, ocmh.overseer.getSolrCloudManager());
        int i = 0;
        positions = new ArrayList<>();
        for (Map.Entry<Replica.Type, Integer> e : ImmutableMap.of(Replica.Type.NRT, numNrtReplicas,
            Replica.Type.TLOG, numTlogReplicas,
            Replica.Type.PULL, numPullReplicas
        ).entrySet()) {
          for (int j = 0; j < e.getValue(); j++) {
            positions.add(new ReplicaPosition(sliceName, j + 1, e.getKey(), sortedNodeList.get(i % sortedNodeList.size()).nodeName));
            i++;
          }
        }
      }
>>>>>>> 4fc5a872
      Overseer.getStateUpdateQueue(zkStateReader.getZkClient()).offer(Utils.toJSON(message));
      // wait for a while until we see the shard
      ocmh.waitForNewShard(collectionName, sliceName);

      String async = message.getStr(ASYNC);
      countDownLatch = new SolrCloseableLatch(positions.size(), ocmh);
      for (ReplicaPosition position : positions) {
        String nodeName = position.node;
        String coreName = Assign.buildSolrCoreName(ocmh.cloudManager.getDistribStateManager(), collection, sliceName, position.type);
        log.info("Creating replica " + coreName + " as part of slice " + sliceName + " of collection " + collectionName
            + " on " + nodeName);

        // Need to create new params for each request
        ZkNodeProps addReplicasProps = new ZkNodeProps(
            COLLECTION_PROP, collectionName,
            SHARD_ID_PROP, sliceName,
            ZkStateReader.REPLICA_TYPE, position.type.name(),
            CoreAdminParams.NODE, nodeName,
            CoreAdminParams.NAME, coreName,
            CommonAdminParams.WAIT_FOR_FINAL_STATE, Boolean.toString(waitForFinalState));
        Map<String, Object> propertyParams = new HashMap<>();
        ocmh.addPropertyParams(message, propertyParams);
        addReplicasProps = addReplicasProps.plus(propertyParams);
        if (async != null) addReplicasProps.getProperties().put(ASYNC, async);
        final NamedList addResult = new NamedList();
        ocmh.addReplica(zkStateReader.getClusterState(), addReplicasProps, addResult, () -> {
          countDownLatch.countDown();
          Object addResultFailure = addResult.get("failure");
          if (addResultFailure != null) {
            SimpleOrderedMap failure = (SimpleOrderedMap) results.get("failure");
            if (failure == null) {
              failure = new SimpleOrderedMap();
              results.add("failure", failure);
            }
            failure.addAll((NamedList) addResultFailure);
          } else {
            SimpleOrderedMap success = (SimpleOrderedMap) results.get("success");
            if (success == null) {
              success = new SimpleOrderedMap();
              results.add("success", success);
            }
            success.addAll((NamedList) addResult.get("success"));
          }
        });
      }
    } finally {
      if(sessionWrapper != null) sessionWrapper.release();
    }

    log.debug("Waiting for create shard action to complete");
    countDownLatch.await(5, TimeUnit.MINUTES);
    log.debug("Finished waiting for create shard action to complete");

    log.info("Finished create command on all shards for collection: " + collectionName);

  }

  public static List<ReplicaPosition> buildReplicaPositions(SolrCloudManager cloudManager, ClusterState clusterState,
         String collectionName, ZkNodeProps message) throws IOException, InterruptedException {
    String sliceName = message.getStr(SHARD_ID_PROP);
    DocCollection collection = clusterState.getCollection(collectionName);

    int numNrtReplicas = message.getInt(NRT_REPLICAS, message.getInt(REPLICATION_FACTOR, collection.getInt(NRT_REPLICAS, collection.getInt(REPLICATION_FACTOR, 1))));
    int numPullReplicas = message.getInt(PULL_REPLICAS, collection.getInt(PULL_REPLICAS, 0));
    int numTlogReplicas = message.getInt(TLOG_REPLICAS, collection.getInt(TLOG_REPLICAS, 0));
    int totalReplicas = numNrtReplicas + numPullReplicas + numTlogReplicas;

    if (numNrtReplicas + numTlogReplicas <= 0) {
      throw new SolrException(SolrException.ErrorCode.BAD_REQUEST, NRT_REPLICAS + " + " + TLOG_REPLICAS + " must be greater than 0");
    }

    Object createNodeSetStr = message.get(OverseerCollectionMessageHandler.CREATE_NODE_SET);

    boolean usePolicyFramework = CloudUtil.usePolicyFramework(collection, cloudManager);
    List<ReplicaPosition> positions;
    if (usePolicyFramework) {
      if (collection.getPolicyName() != null) message.getProperties().put(Policy.POLICY, collection.getPolicyName());
      positions = Assign.identifyNodes(cloudManager,
          clusterState,
          Assign.getLiveOrLiveAndCreateNodeSetList(clusterState.getLiveNodes(), message, RANDOM),
          collection.getName(),
          message,
          Collections.singletonList(sliceName),
          numNrtReplicas,
          numTlogReplicas,
          numPullReplicas);
    } else {
      List<Assign.ReplicaCount> sortedNodeList = getNodesForNewReplicas(clusterState, collection.getName(), sliceName, totalReplicas,
          createNodeSetStr, cloudManager);
      int i = 0;
      positions = new ArrayList<>();
      for (Map.Entry<Replica.Type, Integer> e : ImmutableMap.of(Replica.Type.NRT, numNrtReplicas,
          Replica.Type.TLOG, numTlogReplicas,
          Replica.Type.PULL, numPullReplicas
      ).entrySet()) {
        for (int j = 0; j < e.getValue(); j++) {
          positions.add(new ReplicaPosition(sliceName, j + 1, e.getKey(), sortedNodeList.get(i % sortedNodeList.size()).nodeName));
          i++;
        }
      }
    }
    return positions;
  }

}<|MERGE_RESOLUTION|>--- conflicted
+++ resolved
@@ -25,6 +25,7 @@
 import java.util.List;
 import java.util.Map;
 import java.util.concurrent.TimeUnit;
+import java.util.concurrent.atomic.AtomicReference;
 
 import com.google.common.collect.ImmutableMap;
 import org.apache.solr.client.solrj.cloud.autoscaling.Policy;
@@ -78,44 +79,10 @@
     DocCollection collection = clusterState.getCollection(collectionName);
 
     ZkStateReader zkStateReader = ocmh.zkStateReader;
-<<<<<<< HEAD
+    AtomicReference<PolicyHelper.SessionWrapper> sessionWrapper = new AtomicReference<>();
     SolrCloseableLatch countDownLatch;
     try {
-      List<ReplicaPosition> positions = buildReplicaPositions(ocmh.cloudManager, clusterState, collectionName, message);
-=======
-    PolicyHelper.SessionWrapper sessionWrapper = null;
-    boolean usePolicyFramework = usePolicyFramework(collection,ocmh);
-    List<ReplicaPosition> positions = null;
-    SolrCloseableLatch countDownLatch;
-    try {
-      if (usePolicyFramework) {
-        if (collection.getPolicyName() != null) message.getProperties().put(Policy.POLICY, collection.getPolicyName());
-        positions = Assign.identifyNodes(ocmh,
-            clusterState,
-            Assign.getLiveOrLiveAndCreateNodeSetList(clusterState.getLiveNodes(), message, RANDOM),
-            collectionName,
-            message,
-            Collections.singletonList(sliceName),
-            numNrtReplicas,
-            numTlogReplicas,
-            numPullReplicas);
-        sessionWrapper = PolicyHelper.getLastSessionWrapper(true);
-      } else {
-        List<Assign.ReplicaCount> sortedNodeList = getNodesForNewReplicas(clusterState, collectionName, sliceName, totalReplicas,
-            createNodeSetStr, ocmh.overseer.getSolrCloudManager());
-        int i = 0;
-        positions = new ArrayList<>();
-        for (Map.Entry<Replica.Type, Integer> e : ImmutableMap.of(Replica.Type.NRT, numNrtReplicas,
-            Replica.Type.TLOG, numTlogReplicas,
-            Replica.Type.PULL, numPullReplicas
-        ).entrySet()) {
-          for (int j = 0; j < e.getValue(); j++) {
-            positions.add(new ReplicaPosition(sliceName, j + 1, e.getKey(), sortedNodeList.get(i % sortedNodeList.size()).nodeName));
-            i++;
-          }
-        }
-      }
->>>>>>> 4fc5a872
+      List<ReplicaPosition> positions = buildReplicaPositions(ocmh.cloudManager, clusterState, collectionName, message, sessionWrapper);
       Overseer.getStateUpdateQueue(zkStateReader.getZkClient()).offer(Utils.toJSON(message));
       // wait for a while until we see the shard
       ocmh.waitForNewShard(collectionName, sliceName);
@@ -162,7 +129,7 @@
         });
       }
     } finally {
-      if(sessionWrapper != null) sessionWrapper.release();
+      if (sessionWrapper.get() != null) sessionWrapper.get().release();
     }
 
     log.debug("Waiting for create shard action to complete");
@@ -174,7 +141,7 @@
   }
 
   public static List<ReplicaPosition> buildReplicaPositions(SolrCloudManager cloudManager, ClusterState clusterState,
-         String collectionName, ZkNodeProps message) throws IOException, InterruptedException {
+         String collectionName, ZkNodeProps message, AtomicReference< PolicyHelper.SessionWrapper> sessionWrapper) throws IOException, InterruptedException {
     String sliceName = message.getStr(SHARD_ID_PROP);
     DocCollection collection = clusterState.getCollection(collectionName);
 
@@ -202,6 +169,7 @@
           numNrtReplicas,
           numTlogReplicas,
           numPullReplicas);
+      sessionWrapper.set(PolicyHelper.getLastSessionWrapper(true));
     } else {
       List<Assign.ReplicaCount> sortedNodeList = getNodesForNewReplicas(clusterState, collection.getName(), sliceName, totalReplicas,
           createNodeSetStr, cloudManager);
