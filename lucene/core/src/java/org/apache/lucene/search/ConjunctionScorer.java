--- conflicted
+++ resolved
@@ -34,13 +34,15 @@
   private final Scorer[] scorers;
   private final float coord;
   private int lastDoc = -1;
+  private final boolean collectPositions;
 
-  public ConjunctionScorer(Weight weight, float coord, Collection<Scorer> scorers) throws IOException {
-    this(weight, coord, scorers.toArray(new Scorer[scorers.size()]));
+  public ConjunctionScorer(Weight weight, float coord, boolean collectPositions, Collection<Scorer> scorers) throws IOException {
+    this(weight, coord, collectPositions, scorers.toArray(new Scorer[scorers.size()]));
   }
   
-  public ConjunctionScorer(Weight weight, float coord, Scorer... scorers) throws IOException {
+  public ConjunctionScorer(Weight weight, float coord, boolean collectPositions, Scorer... scorers) throws IOException {
     super(weight);
+    this.collectPositions = collectPositions;
     scorersOrdered = new Scorer[scorers.length];
     System.arraycopy(scorers, 0, scorersOrdered, 0, scorers.length);
     this.scorers = scorers;
@@ -144,18 +146,16 @@
     }
     return sum * coord;
   }
-<<<<<<< HEAD
   
   @Override
-  public IntervalIterator positions(boolean needsPayloads, boolean needsOffsets, boolean collectPositions) throws IOException {
+  public IntervalIterator positions() throws IOException {
     if (scorersOrdered == null) {
       throw new IllegalStateException("no positions requested for this scorer");
     }
       // only created if needed for this scorer - no penalty for non-positional queries
-    return new ConjunctionIntervalIterator(this, collectPositions, BooleanIntervalIterator.pullIterators(needsPayloads, needsOffsets, collectPositions, scorersOrdered));
+    return new ConjunctionIntervalIterator(this, collectPositions, BooleanIntervalIterator.pullIterators(scorersOrdered));
   }
 
-=======
 
   @Override
   public float freq() throws IOException {
@@ -170,5 +170,4 @@
     }
     return children;
   }
->>>>>>> a965d6fd
 }