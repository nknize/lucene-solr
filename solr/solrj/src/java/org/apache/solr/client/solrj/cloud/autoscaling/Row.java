--- conflicted
+++ resolved
@@ -98,12 +98,8 @@
     Row row = copy();
     Map<String, List<ReplicaInfo>> c = row.collectionVsShardVsReplicas.computeIfAbsent(coll, k -> new HashMap<>());
     List<ReplicaInfo> replicas = c.computeIfAbsent(shard, k -> new ArrayList<>());
-<<<<<<< HEAD
-    replicas.add(new ReplicaInfo("" + new Random().nextInt(1000) + 1000, coll, shard, Collections.singletonMap(ZkStateReader.REPLICA_TYPE, type.toString())));
-=======
     replicas.add(new ReplicaInfo("" + new Random().nextInt(1000) + 1000, coll, shard,
         Collections.singletonMap(ZkStateReader.REPLICA_TYPE, type != null ? type.toString() : Replica.Type.NRT.toString())));
->>>>>>> e625512c
     for (Cell cell : row.cells) {
       if (cell.name.equals("cores")) {
         cell.val = cell.val == null ? 0 : ((Number) cell.val).longValue() + 1;
